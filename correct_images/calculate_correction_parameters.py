--- conflicted
+++ resolved
@@ -39,7 +39,9 @@
     path_raw = get_raw_folder(path)
 
     print('path', path)
+
     path_processed = get_processed_folder(path)
+
     print('path_processed', path_processed)
 
     Console.info('loading', path_mission, datetime.datetime.now())
@@ -100,8 +102,6 @@
     sampling_method = config_.attenuation_correction.sampling_method
     format_ = config_.config.format
 
-<<<<<<< HEAD
-=======
     # check for image format: biocam, seaxerocks_3, acfr_standard,
     if format_ == 'biocam':
         camera_iterations = 2
@@ -139,215 +139,116 @@
             src_file_dirpath = path_raw / img_path
             csv_path = 'csv/dead_reckoning/auv_dr_' + camera + '.csv'
             auv_nav_filepath = auv_nav_filepath / csv_path
->>>>>>> f4dedf3f
-
-
-
-
-
-    camera_iterations = 2
-    for i in range(camera_iterations):
-        if i is 0:
-            camera = config_.config.camera_1
-        elif i is 1:
-            camera = config_.config.camera_2
-
-        print('CAMERA', camera)
-
-
-    if format_ == 'seaxerocks_3':
-        src_file_format = 'raw'
-    else:
-        src_file_format = 'tif'
-
-    if format_ == 'acfr_standard':
-        camera_lr = camera
-
-    calculated_atn_crr_params_path = None
-    dst_file_format = config_.output.dst_file_format
-    joblib_verbose = 3
-    init_atn_crr_params_path = None
-    trim_ratio = 0.2
-
-    src_filelist_path = None
-
-    if format_ == 'seaxerocks_3' or format_ == 'acfr_standard':
-        if src_filelist_path is not None:
-            df_all = pd.read_csv(str(src_filelist_path))
-            if src_file_format == 'tif' or src_file_format == 'tif':
-                # for tunasand camera, left camera (LC) or right camera (RC) should be selected
-                if camera_lr == 'LC':
-                    df_all = df_all.query(
-                        'Imagenumber.str.contains("LC")', engine='python')
-                elif camera_lr == 'RC':
-                    df_all = df_all.query(
-                        'Imagenumber.str.contains("RC")', engine='python')
-
-        else:
-            if camera_format == 'seaxerocks_3':
-                img_p = mission.image.cameras_0.get('path')
-
-                if camera in img_p:
-                    img_path = img_p
-                    camera_serial = mission.image.cameras_0.get('name')
-                else:
-                    img_p = mission.image.cameras_1.get('path')
-                    if camera in img_p:
-                        img_path = img_p
-                        camera_serial = mission.image.cameras_1.get('name')
-                    else:
-                        img_p = mission.image.cameras_2.get('path')
-                        if camera in img_p:
-                            img_path = img_p
-                            camera_serial = mission.image.cameras_2.get(
-                                'name')
-                        else:
-                            print(
-                                'Mission yaml file does not have path to camera: ',
-                                camera)
-                            if _format == 'seaxerocks_3':
-                                continue
-                            elif _format == 'acfr_standard':
-                                sys.exit()
+
+            filepath1 = src_file_dirpath / str(camera + '_strobe/*.*')
+            filepath1b = src_file_dirpath / str(camera + '_laser/*.*')
+
+            camera_list = glob.glob(str(filepath1))
+
+            df_all = pd.read_csv(auv_nav_filepath,
+                                 dtype={'Imagenumber': object},
+                                 engine='python')
+
+            # TODO process only strobe
+            # camera_list.extend(glob.glob(str(filepath1b)))
+
+            # TODO taking care of order in 'raw file list'
+            raw_file_list_all = [line for line in camera_list if
+                                 '.txt' not in line and '._' not in line]
+
+            raw_file_list = [None] * len(df_all)
+            print('length', len(df_all))
+            for i_raw_file in range(len(raw_file_list)):
+                # print('i_raw_file', i_raw_file)
+
+                tmp_filename = df_all['Imagenumber'][i_raw_file]
+                raw_file_list[i_raw_file] = \
+                    src_file_dirpath / str(camera + '_strobe') \
+                    / os.path.basename(tmp_filename)
+
+            df_all = pd.concat([df_all, pd.DataFrame(
+                raw_file_list, columns=[label_raw_file])], axis=1)
+
+            print('auv_nav_filepath:', auv_nav_filepath)
+
+            src_filelist = df_all[label_raw_file]
+
+            # set up parameters for attenuation correction
+            target_altitude = None
+            curve_fit_trial_num = 1
+
+            bin_band = 0.1
+            min_sample_per_bin = 5
+            max_sample_per_bin = 100
+            median_filter_kernel_size = 1
+
+            # remove too low or too high altitude file and too small file size file
+            altitudes_all = df_all[label_altitude].values
+            match_count = 0
+
+            # print('df_all', df_all)
+
+            # check if altitudes match with min and max provided in correct_images.yaml
+            for i in range(len(altitudes_all)):
+                if altitudes_all[i] <= altitude_max and altitudes_all[
+                    i] >= altitude_min:
+                    match_count = match_count + 1
+            if match_count < 1:
+                Console.quit(
+                    'Altitude values in dive dataset do not match '
+                    + 'with minimum and maximum altitude provided '
+                    + 'in correct_images.yaml')
             else:
-                img_path = mission.image.cameras_0.get('path')
-        auv_nav_filepath = auv_nav_filepath / csv_path
-
-        df_all = pd.read_csv(auv_nav_filepath,
-                             dtype={'Imagenumber': object})
-        raw_file_list = [None] * len(df_all)
-        for i_file in range(len(raw_file_list)):
-            if src_file_format == 'raw':
-                raw_file_list[i_file] = src_file_dirpath / str(
-                    df_all['Imagenumber'][i_file].zfill(7) + '.raw')
-            elif src_file_format == 'tif':
-                raw_file_list[i_file] = src_file_dirpath / \
-                                        df_all['Imagenumber'][i_file]
+                # print('altitudes_all', altitudes_all)
+                idx_effective_data = np.where(
+                    (altitudes_all >= altitude_min)
+                    & (altitudes_all <= altitude_max))[0]
+
+            # print('altitude_min', altitude_min, 'altitude_max',
+            #       altitude_max)
+            # print(idx_effective_data)
+            # configure output file path
+            dirpath = path_processed / 'image/attenuation_correction'
+            print('DIRPATH: ', dirpath)
+            if not dirpath.exists():
+                dirpath.mkdir(parents=True)
+            dirpath_atn_crr = dirpath / 'tmp_atn_crr'
+            bayer_folder_name = 'bayer_' + camera
+            dirpath_bayer = dirpath / bayer_folder_name
+            if not dirpath_bayer.exists():
+                dirpath_bayer.mkdir(parents=True)
+
+            # file path of output image data
+            dst_filelist = [None] * len(df_all)
+            bayer_filelist = [None] * len(df_all)
+            atn_crr_filelist = [None] * len(df_all)
+            for i_dst_file in range(len(dst_filelist)):
+                tmp_filepath = src_filelist[i_dst_file]
+                file_stem = get_processed_folder(tmp_filepath).stem
+                dst_filelist[i_dst_file] = dirpath / str(
+                    file_stem + '.' + dst_file_format)
+                bayer_filelist[i_dst_file] = dirpath_bayer / str(
+                    file_stem + '.npy')
+                atn_crr_filelist[i_dst_file] = dirpath_atn_crr / str(
+                    file_stem + '.npy')
+
+            # print('df_all', df_all)
+            # print('bayer_filelist', bayer_filelist)
+
+            # file path of metadata
+            params_folder_name = 'params_' + camera
+            dir_path_image_crr_params = dst_filelist[
+                                            0].parent / params_folder_name
+            # check whether config.yaml exists or not, because it
+            file_path_config_yaml = dir_path_image_crr_params / 'config.yaml'
+
+            if not file_path_config_yaml.exists():
+                # if not dir_path_image_crr_params.exists():
+                if not dir_path_image_crr_params.exists():
+                    dir_path_image_crr_params.mkdir(parents=True)
+                    Console.info(
+                        'code will compute correction parameters for this Camera for first time.')
             else:
-<<<<<<< HEAD
-                Console.error('src_file_format:', src_file_format,
-                              'is incorrect.')
-                return
-        df_all = pd.concat([df_all, pd.DataFrame(
-            raw_file_list, columns=[label_raw_file])], axis=1)
-
-    else:
-        img_path = 'image'
-        auv_nav_filepath = path_processed / config_.config.auv_nav_path
-        src_file_dirpath = path_raw / img_path
-        csv_path = 'csv/dead_reckoning/auv_dr_' + camera + '.csv'
-        auv_nav_filepath = auv_nav_filepath / csv_path
-
-        filepath1 = src_file_dirpath / str(camera + '_strobe/*.*')
-        filepath1b = src_file_dirpath / str(camera + '_laser/*.*')
-
-        camera_list = glob.glob(str(filepath1))
-
-        df_all = pd.read_csv(auv_nav_filepath,
-                             dtype={'Imagenumber': object},
-                             engine='python')
-
-        # TODO process only strobe
-        # camera_list.extend(glob.glob(str(filepath1b)))
-
-        # TODO taking care of order in 'raw file list'
-        raw_file_list_all = [line for line in camera_list if
-                             '.txt' not in line and '._' not in line]
-
-        raw_file_list = [None] * len(df_all)
-        print('length', len(df_all))
-        for i_raw_file in range(len(raw_file_list)):
-            # print('i_raw_file', i_raw_file)
-
-            tmp_filename = df_all['Imagenumber'][i_raw_file]
-            raw_file_list[i_raw_file] = \
-                src_file_dirpath / str(camera + '_strobe') \
-                / os.path.basename(tmp_filename)
-        df_all = pd.concat([df_all, pd.DataFrame(
-            raw_file_list, columns=[label_raw_file])], axis=1)
-
-        print('auv_nav_filepath:', auv_nav_filepath)
-
-    src_filelist = df_all[label_raw_file]
-
-    # for attenuation correction
-    target_altitude = None  # load_data.get('target_altitude', None)
-    curve_fit_trial_num = 1  # load_data.get('curve_fit_trial_num', 1)
-    # attenuation_correction_parameter_file_path = load_data.get('attenuation_correction_parameter_file_path', None)
-    bin_band = 0.1  # load_data.get('bin_band', 0.1)  # 0.1m for AE2000
-    min_sample_per_bin = 5  # load_data.get('min_sample_per_bin', 5)
-    max_sample_per_bin = 100  # load_data.get('max_sample_per_bin', 100)
-    # load_data.get('median_filter_kernel_size', 1)
-    median_filter_kernel_size = 1
-
-    # remove too low or too high altitude file and too small file size file
-    altitudes_all = df_all[label_altitude].values
-    match_count = 0
-    # check if altitudes match with min and max provided in correct_images.yaml
-    for i in range(len(altitudes_all)):
-        if altitudes_all[i] <= altitude_max and altitudes_all[
-            i] >= altitude_min:
-            match_count = match_count + 1
-    if match_count < 1:
-        Console.quit(
-            'Altitude values in dive dataset do not match '
-            + 'with minimum and maximum altitude provided '
-            + 'in correct_images.yaml')
-    else:
-        # print('altitudes_all', altitudes_all)
-        idx_effective_data = np.where(
-            (altitudes_all >= altitude_min)
-            & (altitudes_all <= altitude_max))[0]
-
-    dirpath = src_filelist[0].parent
-    dirpath = get_processed_folder(dirpath)
-    dirpath = dirpath / 'attenuation_correction'
-    
-    if not dirpath.exists():
-        dirpath.mkdir(parents=True)
-    dirpath_atn_crr = dirpath / 'tmp_atn_crr'
-    bayer_folder_name = 'bayer_' + camera
-    dirpath_bayer = dirpath / bayer_folder_name
-    if not dirpath_bayer.exists():
-        dirpath_bayer.mkdir(parents=True)
-
-    # file path of output image data
-    dst_filelist = [None] * len(df_all)
-    bayer_filelist = [None] * len(df_all)
-    atn_crr_filelist = [None] * len(df_all)
-    for i_dst_file in range(len(dst_filelist)):
-        tmp_filepath = src_filelist[i_dst_file]
-        file_stem = get_processed_folder(tmp_filepath).stem
-        dst_filelist[i_dst_file] = dirpath / str(
-            file_stem + '.' + dst_file_format)
-        bayer_filelist[i_dst_file] = dirpath_bayer / str(
-            file_stem + '.npy')
-        atn_crr_filelist[i_dst_file] = dirpath_atn_crr / str(
-            file_stem + '.npy')
-
-    # file path of metadata
-    params_folder_name = 'params_' + camera
-    dir_path_image_crr_params = dst_filelist[0].parent / params_folder_name
-
-    if format_ == 'seaxerocks_3' or format_ == 'acfr_standard':
-        if not dir_path_image_crr_params.exists():
-            dir_path_image_crr_params.mkdir(parents=True)
-            Console.info(
-                'code will compute correction parameters for this Camera for first time.')
-        else:
-            print(dir_path_image_crr_params)
-            if force is True:
-                Console.warn(
-                    'Attenuation correction parameters already exist.')
-                Console.warn('Code will overwrite existing parameters.')
-
-            else:
-                Console.warn(
-                    'Code will quit - correction parameters already exist.')
-                Console.warn(
-                    'Run correct_images with [parse] [-F] option for overwriting existing correction parameters.')
-                sys.exit()
-=======
                 print(dir_path_image_crr_params)
                 if force is True:
                     Console.warn(
@@ -364,480 +265,9 @@
 
             if calculated_atn_crr_params_path is None:
                 calculated_atn_crr_params_path = dir_path_image_crr_params / 'atn_crr_params.npy'
->>>>>>> f4dedf3f
-
-        
-    elif format_ == 'biocam':
-        file_path_config_yaml = dir_path_image_crr_params / 'config.yaml'
-
-        if not file_path_config_yaml.exists():
-            # if not dir_path_image_crr_params.exists():
-            if not dir_path_image_crr_params.exists():
-                dir_path_image_crr_params.mkdir(parents=True)
-                Console.info(
-<<<<<<< HEAD
-                    'code will compute correction parameters for this Camera for first time.')
-        else:
-            print(dir_path_image_crr_params)
-        if force is True:
-            Console.warn(
-                'Attenuation correction parameters already exist.')
-            Console.warn('Code will overwrite existing parameters.')
-        else:
-            Console.warn(
-                'Code will quit - correction parameters already exist.')
-            Console.quit(
-                'Run correct_images with [parse] [-F] option for overwriting existing correction parameters.')
-
-    if calculated_atn_crr_params_path is None:
-        calculated_atn_crr_params_path = dir_path_image_crr_params / 'atn_crr_params.npy'
-
-        file_list_raw = df_all[label_raw_file].values.tolist()
-
-    if src_file_format == 'raw':
-        # xviii camera
-        a, b = 1024, 1280
-        # developing .raw data to bayer data of uint32 numpy array.
-        Console.info('start loading bayer images', len(file_list_raw),
-                     'files to', dirpath_bayer,
-                     datetime.datetime.now())
-        src_file_list_not_exist = []
-        bayer_file_list_not_exsit = []
-        for idx_raw in range(len(file_list_raw)):
-            if not bayer_filelist[idx_raw].exists():
-                src_file_list_not_exist.append(file_list_raw[idx_raw])
-                bayer_file_list_not_exsit.append(
-                    bayer_filelist[idx_raw])
-
-        Console.info(
-            len(file_list_raw) - len(bayer_file_list_not_exsit),
-            'files have already existed.')
-
-        task_num = 100
-        num_loop = int(len(bayer_file_list_not_exsit) / task_num) + 1
-        start_idx = 0
-        idx_total = start_idx
-        end_idx = 0
-        while start_idx < len(bayer_file_list_not_exsit):
-            # for debug
-            #     break
-
-            Console.info(
-                'processing load_xviii_bayer_from_binary',
-                int(start_idx / task_num) + 1, '/', num_loop,
-                'of total',
-                len(bayer_file_list_not_exsit), 'files',
-                datetime.datetime.now(), flush=True)
-
-            end_idx = start_idx + task_num
-            if end_idx > len(bayer_file_list_not_exsit):
-                end_idx = len(bayer_file_list_not_exsit)
-
-            raw_img_for_size = np.fromfile(str(
-                src_file_list_not_exist[start_idx]), dtype=np.uint8)
-            arg_bayer_img = np.zeros(
-                (end_idx - start_idx, raw_img_for_size.shape[0]),
-                dtype=raw_img_for_size.dtype)
-            for idx_raw in range(start_idx, end_idx):
-                arg_bayer_img[idx_raw - start_idx, :] = np.fromfile(
-                    str(src_file_list_not_exist[idx_raw]),
-                    dtype=raw_img_for_size.dtype)
-
-            results = joblib.Parallel(n_jobs=-2,
-                                      verbose=joblib_verbose)(
-                [joblib.delayed(load_xviii_bayer_from_binary)(
-                    arg_bayer_img[idx_arg, :]) for idx_arg in
-                    range(end_idx - start_idx)])
-
-            for idx_raw in range(start_idx, end_idx):
-                np.save(bayer_file_list_not_exsit[idx_raw],
-                        results[idx_raw - start_idx])
-
-            start_idx = end_idx
-
-    elif src_file_format == 'tif' or src_file_format == 'tiff':
-        # unaggi camera
-        Console.info('start loading tif images', len(file_list_raw),
-                     'files to', dirpath_bayer,
-                     datetime.datetime.now())
-        src_file_list_not_exist = []
-        bayer_file_list_not_exsit = []
-        for idx_raw in range(len(file_list_raw)):
-            if not bayer_filelist[idx_raw].exists():
-                src_file_list_not_exist.append(file_list_raw[idx_raw])
-                bayer_file_list_not_exsit.append(
-                    bayer_filelist[idx_raw])
-
-        Console.info(
-            len(file_list_raw) - len(bayer_file_list_not_exsit),
-            'files have already existed.')
-        Console.info(len(bayer_file_list_not_exsit), 'files will be '
-                                                     'loaded.')
-
-        tmp_tif_for_size = imageio.imread(file_list_raw[0])
-        a = tmp_tif_for_size.shape[0]
-        b = tmp_tif_for_size.shape[1]
-
-        for i_file_not_exist in trange(len(src_file_list_not_exist)):
-            tmp_tif = imageio.imread(
-                src_file_list_not_exist[i_file_not_exist])
-            tmp_npy = np.zeros([a, b], np.uint16)
-            tmp_npy[:, :] = np.array(tmp_tif, np.uint16)
-            np.save(bayer_file_list_not_exsit[i_file_not_exist],
-                    tmp_npy)
-
-    if target_altitude is None:
-=======
-                    len(file_list_raw) - len(bayer_file_list_not_exsit),
-                    'files have already existed.')
-
-                task_num = 100
-                num_loop = int(len(bayer_file_list_not_exsit) / task_num) + 1
-                start_idx = 0
-                idx_total = start_idx
-                end_idx = 0
-                while start_idx < len(bayer_file_list_not_exsit):
-                    # for debug
-                    #     break
-
-                    Console.info(
-                        'processing load_xviii_bayer_from_binary',
-                        int(start_idx / task_num) + 1, '/', num_loop,
-                        'of total',
-                        len(bayer_file_list_not_exsit), 'files',
-                        datetime.datetime.now(), flush=True)
-
-                    end_idx = start_idx + task_num
-                    if end_idx > len(bayer_file_list_not_exsit):
-                        end_idx = len(bayer_file_list_not_exsit)
-
-                    raw_img_for_size = np.fromfile(str(
-                        src_file_list_not_exist[start_idx]), dtype=np.uint8)
-                    arg_bayer_img = np.zeros(
-                        (end_idx - start_idx, raw_img_for_size.shape[0]),
-                        dtype=raw_img_for_size.dtype)
-                    for idx_raw in range(start_idx, end_idx):
-                        arg_bayer_img[idx_raw - start_idx, :] = np.fromfile(
-                            str(src_file_list_not_exist[idx_raw]),
-                            dtype=raw_img_for_size.dtype)
-
-                    results = joblib.Parallel(n_jobs=-2,
-                                              verbose=joblib_verbose)(
-                        [joblib.delayed(load_xviii_bayer_from_binary)(
-                            arg_bayer_img[idx_arg, :]) for idx_arg in
-                            range(end_idx - start_idx)])
-
-                    for idx_raw in range(start_idx, end_idx):
-                        np.save(bayer_file_list_not_exsit[idx_raw],
-                                results[idx_raw - start_idx])
-
-                    start_idx = end_idx
-
-            elif src_file_format == 'tif' or src_file_format == 'tiff':
-                '''
-                # unaggi camera
-                Console.info('start loading tif images', len(file_list_raw),
-                             'files to', dirpath_bayer,
-                             datetime.datetime.now())
-                src_file_list_not_exist = []
-                bayer_file_list_not_exsit = []
-                for idx_raw in range(len(file_list_raw)):
-                    if not bayer_filelist[idx_raw].exists():
-                        src_file_list_not_exist.append(file_list_raw[idx_raw])
-                        bayer_file_list_not_exsit.append(
-                            bayer_filelist[idx_raw])
-
-                Console.info(
-                    len(file_list_raw) - len(bayer_file_list_not_exsit),
-                    'files have already existed.')
-                Console.info(len(bayer_file_list_not_exsit), 'files will be '
-                                                             'loaded.')
-
-                '''
-                tmp_tif_for_size = imageio.imread(file_list_raw[0])
-                a = tmp_tif_for_size.shape[0]
-                b = tmp_tif_for_size.shape[1]
-
-                '''
-                for i_file_not_exist in trange(len(src_file_list_not_exist)):
-                    tmp_tif = imageio.imread(
-                        src_file_list_not_exist[i_file_not_exist])
-                    tmp_npy = np.zeros([a, b], np.uint16)
-                    tmp_npy[:, :] = np.array(tmp_tif, np.uint16)
-                    np.save(bayer_file_list_not_exsit[i_file_not_exist],
-                            tmp_npy)
-                '''
-            # caluculate attenuation correction parameter
-            if target_altitude is None:
->>>>>>> f4dedf3f
-                target_altitude = float(
-                    np.mean(altitudes_all[idx_effective_data]))
-
-    if format_ == 'biocam':
-        downsampling_memmap = True
-
-        num_downsample = 500
-        print('len', len(idx_effective_data))
-        if len(idx_effective_data) > num_downsample:
-            copy_idx_effective_data = idx_effective_data.copy()
-            idx_effective_data = np.random.shuffle(
-                copy_idx_effective_data)
-            idx_effective_data = copy_idx_effective_data[0:num_downsample]
-        # print('down sampled idx effective data', idx_effective_data)
-
-        # TODO optimisation
-        bayer_filelist_for_memmap = [None] * len(idx_effective_data)
-        for i_idx_effective in range(len(idx_effective_data)):
-            bayer_filelist_for_memmap[i_idx_effective] = bayer_filelist[idx_effective_data[i_idx_effective]]
-
-<<<<<<< HEAD
-
-    file_name_memmap_raw, memmap_raw = \
-                load_memmap_from_npy_filelist(
-                    bayer_filelist_for_memmap)
-    print('Memmap directory: ', file_name_memmap_raw)
-
-    Console.info('start calculate mean and std of raw img',
-                 datetime.datetime.now())
-    # TODO debug
-    # trim_ratio = 0
-    img_mean_raw, img_std_raw = \
-        calc_img_mean_and_std_trimmed(memmap_raw, trim_ratio,
-                                      calc_std=True,
-                                      effective_index=-1)
-
-    dirpath_img_mean_raw = dir_path_image_crr_params / 'bayer_img_mean_raw'
-    dirpath_img_std_raw = dir_path_image_crr_params / 'bayer_img_std_raw'
-    np.save(str(dirpath_img_mean_raw), img_mean_raw)
-    np.save(str(dirpath_img_std_raw), img_std_raw)
-
-    list_dirpath = [dirpath_img_mean_raw, dirpath_img_std_raw]
-    list_img = [img_mean_raw, img_std_raw]
-    for i_img in range(len(list_img)):
-        save_bayer_array_png(list_dirpath[i_img], list_img[i_img])
-
-    # calculate regression parameters for all pixels and channels
-    Console.info('start attenuation correction parameter calculation.')
-
-    # 3 is number of parameter in exp_curve other than x
-    atn_crr_params = np.zeros([a, b, 3])
-    atn_crr_params = atn_crr_params.reshape([a * b, 3])
-
-    hist_bounds = np.arange(altitude_min, altitude_max, bin_band)
-    idxs = np.digitize(altitudes_all, hist_bounds)
-    
-    if format_ == 'biocam':
-        num_bin = int((altitude_max - altitude_min) / bin_band)
-
-    altitudes_ret = []
-    each_bin_image_list = []
-    tmp_altitude_sample = 0.0
-    message = 'start calculating histogram ' + \
-              datetime.datetime.now().strftime("%Y-%m-%d %H:%M:%S")
-
-    if format_ == 'biocam':
-        for idx_bin in trange(num_bin, ascii=True,
-                              desc=message):
-            tmp_min = altitude_min + idx_bin * bin_band
-            tmp_max = altitude_min + (idx_bin + 1) * bin_band
-
-            # TODO optimisation
-            tmp_idx = []
-            tmp_idx_for_memmap = []
-            for i_idx in range(len(idx_effective_data)):
-                if altitudes_all[idx_effective_data[i_idx]] >= tmp_min and \
-                        altitudes_all[idx_effective_data[i_idx]] < tmp_max:
-                    tmp_idx.append(idx_effective_data[i_idx])
-                    tmp_idx_for_memmap.append(i_idx)
-
-
-            if len(tmp_idx) == 0:
-                continue
-
-            # tmp_bin_imgs = memmap_raw[tmp_idx]
-            tmp_altitudes = altitudes_all[tmp_idx]
-            tmp_bin_imgs = memmap_raw[tmp_idx_for_memmap]
-
-            # calculate sample image of current bin
-            tmp_bin_img_sample = np.zeros((a, b), np.float32)
-=======
-            # TODO optimisation
-            if src_file_format == 'raw':
-                # load from npy file
-                bayer_filelist_for_memmap = [None] * len(idx_effective_data)
-                for i_idx_effective in range(len(idx_effective_data)):
-                    bayer_filelist_for_memmap[
-                        i_idx_effective] = bayer_filelist[idx_effective_data[
-                        i_idx_effective]]
-
-                file_name_memmap_raw, memmap_raw = \
-                    load_memmap_from_filelist(
-                        bayer_filelist_for_memmap)
-            else:
-                # load directly from tif file
-                tif_filelist_for_memmap = [None] * len(idx_effective_data)
-                for i_idx_effective in range(len(idx_effective_data)):
-                    tif_filelist_for_memmap[
-                        i_idx_effective] = raw_file_list[idx_effective_data[
-                        i_idx_effective]]
-
-                file_name_memmap_raw, memmap_raw = \
-                    load_memmap_from_filelist(
-                        tif_filelist_for_memmap)
-
-            print('Memmap directory: ', file_name_memmap_raw)
-
-            Console.info('start calculate mean and std of raw img',
-                         datetime.datetime.now())
-            # TODO debug
-            # trim_ratio = 0
-            img_mean_raw, img_std_raw = \
-                calc_img_mean_and_std_trimmed(memmap_raw, trim_ratio,
-                                              calc_std=True,
-                                              effective_index=-1)
-
-            dirpath_img_mean_raw = dir_path_image_crr_params / 'bayer_img_mean_raw'
-            dirpath_img_std_raw = dir_path_image_crr_params / 'bayer_img_std_raw'
-            np.save(str(dirpath_img_mean_raw), img_mean_raw)
-            np.save(str(dirpath_img_std_raw), img_std_raw)
-
-            list_dirpath = [dirpath_img_mean_raw, dirpath_img_std_raw]
-            list_img = [img_mean_raw, img_std_raw]
-            for i_img in range(len(list_img)):
-                save_bayer_array_png(list_dirpath[i_img], list_img[i_img])
-
-            # calculate regression parameters for all pixels and channels
-            Console.info('start attenuation correction parameter calculation.')
-
-            # 3 is number of parameter in exp_curve other than x
-            atn_crr_params = np.zeros([a, b, 3])
-            atn_crr_params = atn_crr_params.reshape([a * b, 3])
-
-            hist_bounds = np.arange(altitude_min, altitude_max, bin_band)
-            idxs = np.digitize(altitudes_all, hist_bounds)
-
-            num_bin = int((altitude_max - altitude_min) / bin_band)
-
-            altitudes_ret = []
-            each_bin_image_list = []
-            tmp_altitude_sample = 0.0
-            message = 'start calculating histogram ' + \
-                      datetime.datetime.now().strftime("%Y-%m-%d %H:%M:%S")
-
-            # print('sampling_method', sampling_method)
-            for idx_bin in trange(num_bin, ascii=True,
-                                  desc=message):
-                tmp_min = altitude_min + idx_bin * bin_band
-                tmp_max = altitude_min + (idx_bin + 1) * bin_band
-
-                # TODO optimisation
-                tmp_idx = []
-                tmp_idx_for_memmap = []
-                for i_idx in range(len(idx_effective_data)):
-                    if altitudes_all[idx_effective_data[i_idx]] >= tmp_min and \
-                            altitudes_all[idx_effective_data[i_idx]] < tmp_max:
-                        tmp_idx.append(idx_effective_data[i_idx])
-                        tmp_idx_for_memmap.append(i_idx)
-
-                if len(tmp_idx) == 0:
-                    continue
-
-                # tmp_bin_imgs = memmap_raw[tmp_idx]
-                tmp_altitudes = altitudes_all[tmp_idx]
-                tmp_bin_imgs = memmap_raw[tmp_idx_for_memmap]
->>>>>>> f4dedf3f
-
-            if sampling_method == 'mean':
-                tmp_bin_img_sample = np.mean(tmp_bin_imgs, axis=0)
-                tmp_altitude_sample = np.mean(tmp_altitudes)
-
-            elif sampling_method == 'mean_trimmed':
-                #     TOOD implement trimmed mean and std
-                tmp_bin_img_sample, dummy = calc_img_mean_and_std_trimmed(
-                    tmp_bin_imgs, trim_ratio, calc_std=False,
-                    effective_index=-1)
-                tmp_altitude_sample = np.mean(tmp_altitudes)
-
-            elif sampling_method == 'median':
-                # else:
-                tmp_bin_img_sample = np.median(tmp_bin_imgs, axis=0)
-                tmp_altitude_sample = np.mean(
-                    tmp_altitudes)
-                # altitude value is calculated as mean because it has less varieance.
-
-            del tmp_bin_imgs
-
-            each_bin_image_list.append(tmp_bin_img_sample)
-            altitudes_ret.append(tmp_altitude_sample)
-    else:
-        for idx_bin in trange(1, hist_bounds.size, ascii=True,
-                              desc=message):
-            tmp_altitudes = altitudes_all[np.where(idxs == idx_bin)]
-            if len(tmp_altitudes) > min_sample_per_bin:
-                # calculate sample image in this bin
-                tmp_idx = np.where(idxs == idx_bin)[0]
-                if len(tmp_idx) > max_sample_per_bin:
-                    tmp_idx = random.sample(list(tmp_idx),
-                                            max_sample_per_bin)
-                    tmp_altitudes = altitudes_all[tmp_idx]
-
-                tmp_bin_imgs = memmap_raw[tmp_idx]
-                # calculate sample image of current bin
-                tmp_bin_img_sample = np.zeros((a, b), np.float32)
-
-                if sampling_method == 'mean':
-                    tmp_bin_img_sample = np.mean(tmp_bin_imgs, axis=0)
-                    tmp_altitude_sample = np.mean(tmp_altitudes)
-
-
-                elif sampling_method == 'mean_trimmed':
-                    #     TOOD implement trimmed mean and std
-                    tmp_bin_img_sample, dummy = calc_img_mean_and_std_trimmed(
-                        tmp_bin_imgs, trim_ratio, calc_std=False,
-                        effective_index=-1)
-                    tmp_altitude_sample = np.mean(tmp_altitudes)
-
-
-                elif sampling_method == 'median':
-                    # else:
-                    tmp_bin_img_sample = np.median(tmp_bin_imgs, axis=0)
-                    tmp_altitude_sample = np.mean(
-                        tmp_altitudes)
-                    # altitude value is calculated as mean because it has less varieance.
-
-                del tmp_bin_imgs
-
-                each_bin_image_list.append(tmp_bin_img_sample)
-
-<<<<<<< HEAD
-                # print('added altitude value', tmp_altitude_sample)
-                altitudes_ret.append(tmp_altitude_sample)
-    imgs_for_calc_atn = np.array(each_bin_image_list)
-            
-    imgs_for_calc_atn = imgs_for_calc_atn.reshape(
-        [len(each_bin_image_list), a * b])
-    altitudes_for_calc_atn = altitudes_ret
-
-    Console.info('start curve fitting', datetime.datetime.now())
-    if init_atn_crr_params_path is not None:
-        initial_atn_crr_params = np.load(init_atn_crr_params_path)
-        initial_atn_crr_params = initial_atn_crr_params.reshape(
-            [a * b, 3])
-
-        # all pixels
-        results = joblib.Parallel(n_jobs=-2, verbose=joblib_verbose)(
-            [joblib.delayed(optim_exp_curve_param_with_init)(
-                altitudes_for_calc_atn, imgs_for_calc_atn[:, i_pixel],
-                initial_atn_crr_params[i_pixel, :]) for i_pixel
-                in
-                range(a * b)])
-        atn_crr_params = np.array(results)
-    else:
-        results = joblib.Parallel(n_jobs=-2, verbose=joblib_verbose)(
-            [joblib.delayed(optim_exp_curve_param_log_transform)(
-                altitudes_for_calc_atn, imgs_for_calc_atn[:, i_pixel])
-                for i_pixel in range(a * b)])
-=======
+
+            file_list_raw = df_all[label_raw_file].values.tolist()
+
             if src_file_format == 'raw':
                 # xviii camera
                 a, b = 1024, 1280
@@ -900,6 +330,7 @@
                     start_idx = end_idx
 
             elif src_file_format == 'tif' or src_file_format == 'tiff':
+                '''
                 # unaggi camera
                 Console.info('start loading tif images', len(file_list_raw),
                              'files to', dirpath_bayer,
@@ -918,6 +349,520 @@
                 Console.info(len(bayer_file_list_not_exsit), 'files will be '
                                                              'loaded.')
 
+                '''
+                tmp_tif_for_size = imageio.imread(file_list_raw[0])
+                a = tmp_tif_for_size.shape[0]
+                b = tmp_tif_for_size.shape[1]
+
+                '''
+                for i_file_not_exist in trange(len(src_file_list_not_exist)):
+                    tmp_tif = imageio.imread(
+                        src_file_list_not_exist[i_file_not_exist])
+                    tmp_npy = np.zeros([a, b], np.uint16)
+                    tmp_npy[:, :] = np.array(tmp_tif, np.uint16)
+                    np.save(bayer_file_list_not_exsit[i_file_not_exist],
+                            tmp_npy)
+                '''
+            # caluculate attenuation correction parameter
+            if target_altitude is None:
+                target_altitude = float(
+                    np.mean(altitudes_all[idx_effective_data]))
+
+            downsampling_memmap = True
+
+            num_downsample = 500
+
+            print('len', len(idx_effective_data))
+
+            if len(idx_effective_data) > num_downsample:
+                copy_idx_effective_data = idx_effective_data.copy()
+                idx_effective_data = np.random.shuffle(
+                    copy_idx_effective_data)
+                idx_effective_data = copy_idx_effective_data[0:num_downsample]
+            # print('down sampled idx effective data', idx_effective_data)
+
+            # TODO optimisation
+            if src_file_format == 'raw':
+                # load from npy file
+                bayer_filelist_for_memmap = [None] * len(idx_effective_data)
+                for i_idx_effective in range(len(idx_effective_data)):
+                    bayer_filelist_for_memmap[
+                        i_idx_effective] = bayer_filelist[idx_effective_data[
+                        i_idx_effective]]
+
+                file_name_memmap_raw, memmap_raw = \
+                    load_memmap_from_filelist(
+                        bayer_filelist_for_memmap)
+            else:
+                # load directly from tif file
+                tif_filelist_for_memmap = [None] * len(idx_effective_data)
+                for i_idx_effective in range(len(idx_effective_data)):
+                    tif_filelist_for_memmap[
+                        i_idx_effective] = raw_file_list[idx_effective_data[
+                        i_idx_effective]]
+
+                file_name_memmap_raw, memmap_raw = \
+                    load_memmap_from_filelist(
+                        tif_filelist_for_memmap)
+
+            print('Memmap directory: ', file_name_memmap_raw)
+
+            Console.info('start calculate mean and std of raw img',
+                         datetime.datetime.now())
+            # TODO debug
+            # trim_ratio = 0
+            img_mean_raw, img_std_raw = \
+                calc_img_mean_and_std_trimmed(memmap_raw, trim_ratio,
+                                              calc_std=True,
+                                              effective_index=-1)
+
+            dirpath_img_mean_raw = dir_path_image_crr_params / 'bayer_img_mean_raw'
+            dirpath_img_std_raw = dir_path_image_crr_params / 'bayer_img_std_raw'
+            np.save(str(dirpath_img_mean_raw), img_mean_raw)
+            np.save(str(dirpath_img_std_raw), img_std_raw)
+
+            list_dirpath = [dirpath_img_mean_raw, dirpath_img_std_raw]
+            list_img = [img_mean_raw, img_std_raw]
+            for i_img in range(len(list_img)):
+                save_bayer_array_png(list_dirpath[i_img], list_img[i_img])
+
+            # calculate regression parameters for all pixels and channels
+            Console.info('start attenuation correction parameter calculation.')
+
+            # 3 is number of parameter in exp_curve other than x
+            atn_crr_params = np.zeros([a, b, 3])
+            atn_crr_params = atn_crr_params.reshape([a * b, 3])
+
+            hist_bounds = np.arange(altitude_min, altitude_max, bin_band)
+            idxs = np.digitize(altitudes_all, hist_bounds)
+
+            num_bin = int((altitude_max - altitude_min) / bin_band)
+
+            altitudes_ret = []
+            each_bin_image_list = []
+            tmp_altitude_sample = 0.0
+            message = 'start calculating histogram ' + \
+                      datetime.datetime.now().strftime("%Y-%m-%d %H:%M:%S")
+
+            # print('sampling_method', sampling_method)
+            for idx_bin in trange(num_bin, ascii=True,
+                                  desc=message):
+                tmp_min = altitude_min + idx_bin * bin_band
+                tmp_max = altitude_min + (idx_bin + 1) * bin_band
+
+                # TODO optimisation
+                tmp_idx = []
+                tmp_idx_for_memmap = []
+                for i_idx in range(len(idx_effective_data)):
+                    if altitudes_all[idx_effective_data[i_idx]] >= tmp_min and \
+                            altitudes_all[idx_effective_data[i_idx]] < tmp_max:
+                        tmp_idx.append(idx_effective_data[i_idx])
+                        tmp_idx_for_memmap.append(i_idx)
+
+                if len(tmp_idx) == 0:
+                    continue
+
+                # tmp_bin_imgs = memmap_raw[tmp_idx]
+                tmp_altitudes = altitudes_all[tmp_idx]
+                tmp_bin_imgs = memmap_raw[tmp_idx_for_memmap]
+
+                # calculate sample image of current bin
+                tmp_bin_img_sample = np.zeros((a, b), np.float32)
+
+                if sampling_method == 'mean':
+                    tmp_bin_img_sample = np.mean(tmp_bin_imgs, axis=0)
+                    tmp_altitude_sample = np.mean(tmp_altitudes)
+
+
+                elif sampling_method == 'mean_trimmed':
+                    #     TOOD implement trimmed mean and std
+                    tmp_bin_img_sample, dummy = calc_img_mean_and_std_trimmed(
+                        tmp_bin_imgs, trim_ratio, calc_std=False,
+                        effective_index=-1)
+                    tmp_altitude_sample = np.mean(tmp_altitudes)
+
+
+                elif sampling_method == 'median':
+                    # else:
+                    tmp_bin_img_sample = np.median(tmp_bin_imgs, axis=0)
+                    tmp_altitude_sample = np.mean(
+                        tmp_altitudes)
+                    # altitude value is calculated as mean because it has less varieance.
+
+                del tmp_bin_imgs
+
+                each_bin_image_list.append(tmp_bin_img_sample)
+                altitudes_ret.append(tmp_altitude_sample)
+
+            imgs_for_calc_atn = np.array(each_bin_image_list)
+            imgs_for_calc_atn = imgs_for_calc_atn.reshape(
+                [len(each_bin_image_list), a * b])
+            altitudes_for_calc_atn = altitudes_ret
+
+            Console.info('start curve fitting', datetime.datetime.now())
+            if init_atn_crr_params_path is not None:
+                initial_atn_crr_params = np.load(init_atn_crr_params_path)
+                initial_atn_crr_params = initial_atn_crr_params.reshape(
+                    [a * b, 3])
+
+                # all pixels
+                results = joblib.Parallel(n_jobs=-2, verbose=joblib_verbose)(
+                    [joblib.delayed(optim_exp_curve_param_with_init)(
+                        altitudes_for_calc_atn, imgs_for_calc_atn[:, i_pixel],
+                        initial_atn_crr_params[i_pixel, :]) for i_pixel
+                        in
+                        range(a * b)])
+                atn_crr_params = np.array(results)
+
+
+            else:
+                results = joblib.Parallel(n_jobs=-2, verbose=joblib_verbose)(
+                    [joblib.delayed(optim_exp_curve_param_log_transform)(
+                        altitudes_for_calc_atn, imgs_for_calc_atn[:, i_pixel])
+                        for i_pixel in range(a * b)])
+
+                atn_crr_params = np.array(results)
+
+            atn_crr_params = atn_crr_params.reshape([a, b, 3])
+
+            if calculated_atn_crr_params_path is None:
+                calculated_atn_crr_params_path = dir_path_image_crr_params / 'atn_crr_params.npy'
+
+            # visualise attenuation parameters
+            outpath = calculated_atn_crr_params_path.parent
+            if not outpath.exists():
+                outpath.mkdir(parents=True)
+
+            np.save(str(calculated_atn_crr_params_path), atn_crr_params)
+            Console.info('atn_crr_params has been saved to',
+                         calculated_atn_crr_params_path,
+                         datetime.datetime.now())
+
+            save_atn_crr_params_png(outpath, atn_crr_params)
+
+            # apply attenuation correction parameters to raw images in memmap
+            gain = calc_attenuation_correction_gain(target_altitude,
+                                                    atn_crr_params)
+            message = 'applying attenuation correction to raw ' + \
+                      datetime.datetime.now().strftime("%Y-%m-%d %H:%M:%S")
+            for i_img in trange(memmap_raw.shape[0], ascii=True, desc=message):
+                # memmap data can not be updated in joblib .
+                memmap_raw[i_img, ...] = apply_atn_crr_2_img(
+                    memmap_raw[i_img, ...], altitudes_all[
+                        idx_effective_data[i_img]],
+                    atn_crr_params, gain)
+
+            Console.info(
+                'start calculating mean and std of attenuation corrected images',
+                datetime.datetime.now(), flush=True)
+
+            # TODO debug
+            # trim_ratio = 0
+            img_mean_atn_crr, img_std_atn_crr = \
+                calc_img_mean_and_std_trimmed(memmap_raw, trim_ratio,
+                                              calc_std=True,
+                                              effective_index=-1)
+
+            dirpath_img_mean_atn_crr = dir_path_image_crr_params / 'bayer_img_mean_atn_crr'
+            dirpath_img_std_atn_crr = dir_path_image_crr_params / 'bayer_img_std_atn_crr'
+            np.save(str(dirpath_img_mean_atn_crr), img_mean_atn_crr)
+            np.save(str(dirpath_img_std_atn_crr), img_std_atn_crr)
+
+            # visualize mean and std images
+            list_dirpath = [dirpath_img_mean_atn_crr, dirpath_img_std_atn_crr]
+            list_img = [img_mean_atn_crr, img_std_atn_crr]
+            for i_img in range(len(list_img)):
+                save_bayer_array_png(list_dirpath[i_img], list_img[i_img])
+
+            # convert bayer_file_path from absolute path to filename
+            for i_bayer_file in range(len(bayer_filelist)):
+                tmp_filepath = src_filelist[i_bayer_file]
+                file_stem = get_processed_folder(tmp_filepath).stem
+                bayer_filelist[i_bayer_file] = str(file_stem + '.npy')
+                # bayer_filelist[i_bayer_file] = '..' / bayer_filelist[i_bayer_file].relative_to(dirpath.parent)
+
+            # save file list includes altitude and filepath of bayer image
+            file_list_name = dir_path_image_crr_params / 'filelist.csv'
+            df_all = pd.concat([df_all, pd.DataFrame(
+                bayer_filelist, columns=['bayer file'])], axis=1)
+            df_all.to_csv(file_list_name)
+
+            dict_cfg = {
+                'src_filelist_path': src_filelist_path,
+                'label_raw_file': label_raw_file,
+                'label_altitude': label_altitude,
+                'altitude_min': altitude_min,
+                'altitude_max': altitude_max,
+                'calculated_atn_crr_params_path': str(
+                    calculated_atn_crr_params_path.resolve()),
+                'median_filter_kernel_size': median_filter_kernel_size,
+                'sampling_method': sampling_method,
+                'dst_file_format': dst_file_format,
+                'target_altitude': target_altitude,
+                'src_file_format': src_file_format,
+                'bin_band': bin_band,
+                'min_sample_per_bin': min_sample_per_bin,
+                'max_sample_per_bin': max_sample_per_bin
+            }
+
+            cfg_filepath = dir_path_image_crr_params / 'config.yaml'
+            with cfg_filepath.open('w') as cfg_file:
+                yaml.dump(dict_cfg, cfg_file, default_flow_style=False)
+            Console.info('Done. Configurations are saved to ',
+                         cfg_filepath, datetime.datetime.now())
+
+            del memmap_raw
+
+            for file_name in Path(file_name_memmap_raw).glob('*.map'):
+                Path(file_name).unlink()
+
+            Console.info(
+                '#########.......Parse is completed ........#########')
+
+    if format_ == 'seaxerocks_3':
+        camera_iterations = 2
+        for i in range(camera_iterations):
+            if i is 0:
+                camera = config_.config.camera_1
+            elif i is 1:
+                camera = config_.config.camera_2
+
+            src_file_format = 'raw'
+
+            calculated_atn_crr_params_path = None
+
+            dst_file_format = config_.output.dst_file_format
+            joblib_verbose = 3
+            init_atn_crr_params_path = None
+            trim_ratio = 0.2
+
+            # load src file or target files to data frame
+            src_filelist_path = None
+            if src_filelist_path is not None:
+                df_all = pd.read_csv(str(src_filelist_path))
+                if src_file_format == 'tif' or src_file_format == 'tif':
+                    # for tunasand camera, left camera (LC) or right camera (RC) should be selected
+                    if camera_lr == 'LC':
+                        df_all = df_all.query(
+                            'Imagenumber.str.contains("LC")', engine='python')
+                    elif camera_lr == 'RC':
+                        df_all = df_all.query(
+                            'Imagenumber.str.contains("RC")', engine='python')
+
+            else:
+                if camera_format == 'seaxerocks_3':
+                    img_p = mission.image.cameras_0.get('path')
+
+                    if camera in img_p:
+                        img_path = img_p
+                        camera_serial = mission.image.cameras_0.get('name')
+                    else:
+                        img_p = mission.image.cameras_1.get('path')
+                        if camera in img_p:
+                            img_path = img_p
+                            camera_serial = mission.image.cameras_1.get('name')
+                        else:
+                            img_p = mission.image.cameras_2.get('path')
+                            if camera in img_p:
+                                img_path = img_p
+                                camera_serial = mission.image.cameras_2.get(
+                                    'name')
+                            else:
+                                print(
+                                    'Mission yaml file does not have path to camera: ',
+                                    camera)
+                                continue
+                else:
+                    img_path = mission.image.cameras_0.get('path')
+                auv_nav_filepath = Path(config_.config.auv_nav_path).resolve()
+                src_file_dirpath = path_raw / img_path
+                print('SRC:', src_file_dirpath)
+                if camera_format == 'seaxerocks_3':
+                    csv_path = 'csv/dead_reckoning/auv_dr_' + camera_serial + '.csv'
+                else:
+                    csv_path = 'csv/dead_reckoning/auv_dr_' + camera_lr + '.csv'
+                # auv_nav_filepath = path_processed / anf
+                auv_nav_filepath = auv_nav_filepath / csv_path
+
+                df_all = pd.read_csv(auv_nav_filepath,
+                                     dtype={'Imagenumber': object})
+                raw_file_list = [None] * len(df_all)
+                for i_file in range(len(raw_file_list)):
+                    if src_file_format == 'raw':
+                        raw_file_list[i_file] = src_file_dirpath / str(
+                            df_all['Imagenumber'][i_file].zfill(7) + '.raw')
+                    elif src_file_format == 'tif':
+                        raw_file_list[i_file] = src_file_dirpath / \
+                                                df_all['Imagenumber'][i_file]
+                    else:
+                        Console.error('src_file_format:', src_file_format,
+                                      'is incorrect.')
+                        return
+                df_all = pd.concat([df_all, pd.DataFrame(
+                    raw_file_list, columns=[label_raw_file])], axis=1)
+            src_filelist = df_all[label_raw_file]
+
+            # for attenuation correction
+            target_altitude = None  # load_data.get('target_altitude', None)
+            curve_fit_trial_num = 1  # load_data.get('curve_fit_trial_num', 1)
+            # attenuation_correction_parameter_file_path = load_data.get('attenuation_correction_parameter_file_path', None)
+            bin_band = 0.1  # load_data.get('bin_band', 0.1)  # 0.1m for AE2000
+            min_sample_per_bin = 5  # load_data.get('min_sample_per_bin', 5)
+            max_sample_per_bin = 100  # load_data.get('max_sample_per_bin', 100)
+            # load_data.get('median_filter_kernel_size', 1)
+            median_filter_kernel_size = 1
+
+            # remove too low or too high altitude file and too small file size file
+            altitudes_all = df_all[label_altitude].values
+            match_count = 0
+
+            # check if altitudes match with min and max provided in correct_images.yaml
+            for i in range(len(altitudes_all)):
+                if altitudes_all[i] <= altitude_max and altitudes_all[
+                    i] >= altitude_min:
+                    match_count = match_count + 1
+            if match_count < 1:
+                Console.quit(
+                    'altitude values in dive dataset do not match with minimum and maximum altitude provided in correct_images.yaml')
+            else:
+                idx_effective_data = np.where(
+                    (altitudes_all >= altitude_min) & (
+                            altitudes_all <= altitude_max))
+
+                # configure output file path
+            dirpath = src_filelist[0].parent
+            dirpath = get_processed_folder(dirpath)
+
+            dirpath = dirpath / 'attenuation_correction'
+            if not dirpath.exists():
+                dirpath.mkdir(parents=True)
+            dirpath_atn_crr = dirpath / 'tmp_atn_crr'
+            bayer_folder_name = 'bayer_' + camera
+            dirpath_bayer = dirpath / bayer_folder_name
+            if not dirpath_bayer.exists():
+                dirpath_bayer.mkdir(parents=True)
+
+            # file path of output image data
+            dst_filelist = [None] * len(df_all)
+            bayer_filelist = [None] * len(df_all)
+            atn_crr_filelist = [None] * len(df_all)
+            for i_dst_file in range(len(dst_filelist)):
+                tmp_filepath = src_filelist[i_dst_file]
+                file_stem = get_processed_folder(tmp_filepath).stem
+                dst_filelist[i_dst_file] = dirpath / str(
+                    file_stem + '.' + dst_file_format)
+                bayer_filelist[i_dst_file] = dirpath_bayer / str(
+                    file_stem + '.npy')
+                atn_crr_filelist[i_dst_file] = dirpath_atn_crr / str(
+                    file_stem + '.npy')
+
+            # file path of metadata
+            params_folder_name = 'params_' + camera
+            dir_path_image_crr_params = dst_filelist[
+                                            0].parent / params_folder_name
+            if not dir_path_image_crr_params.exists():
+                dir_path_image_crr_params.mkdir(parents=True)
+                Console.info(
+                    'code will compute correction parameters for this Camera for first time.')
+            else:
+                print(dir_path_image_crr_params)
+                if force is True:
+                    Console.warn(
+                        'Attenuation correction parameters already exist.')
+                    Console.warn('Code will overwrite existing parameters.')
+
+                else:
+                    Console.warn(
+                        'Code will quit - correction parameters already exist.')
+                    Console.warn(
+                        'Run correct_images with [parse] [-F] option for overwriting existing correction parameters.')
+                    sys.exit()
+
+            if calculated_atn_crr_params_path is None:
+                calculated_atn_crr_params_path = dir_path_image_crr_params / 'atn_crr_params.npy'
+
+            file_list_raw = df_all[label_raw_file].values.tolist()
+
+            if src_file_format == 'raw':
+                # xviii camera
+                a, b = 1024, 1280
+                # developing .raw data to bayer data of uint32 numpy array.
+                Console.info('start loading bayer images', len(file_list_raw),
+                             'files to', dirpath_bayer,
+                             datetime.datetime.now())
+                src_file_list_not_exist = []
+                bayer_file_list_not_exsit = []
+                for idx_raw in range(len(file_list_raw)):
+                    if not bayer_filelist[idx_raw].exists():
+                        src_file_list_not_exist.append(file_list_raw[idx_raw])
+                        bayer_file_list_not_exsit.append(
+                            bayer_filelist[idx_raw])
+
+                Console.info(
+                    len(file_list_raw) - len(bayer_file_list_not_exsit),
+                    'files have already existed.')
+
+                task_num = 100
+                num_loop = int(len(bayer_file_list_not_exsit) / task_num) + 1
+                start_idx = 0
+                idx_total = start_idx
+                end_idx = 0
+                while start_idx < len(bayer_file_list_not_exsit):
+                    # for debug
+                    #     break
+
+                    Console.info(
+                        'processing load_xviii_bayer_from_binary',
+                        int(start_idx / task_num) + 1, '/', num_loop,
+                        'of total',
+                        len(bayer_file_list_not_exsit), 'files',
+                        datetime.datetime.now(), flush=True)
+
+                    end_idx = start_idx + task_num
+                    if end_idx > len(bayer_file_list_not_exsit):
+                        end_idx = len(bayer_file_list_not_exsit)
+
+                    raw_img_for_size = np.fromfile(str(
+                        src_file_list_not_exist[start_idx]), dtype=np.uint8)
+                    arg_bayer_img = np.zeros(
+                        (end_idx - start_idx, raw_img_for_size.shape[0]),
+                        dtype=raw_img_for_size.dtype)
+                    for idx_raw in range(start_idx, end_idx):
+                        arg_bayer_img[idx_raw - start_idx, :] = np.fromfile(
+                            str(src_file_list_not_exist[idx_raw]),
+                            dtype=raw_img_for_size.dtype)
+
+                    results = joblib.Parallel(n_jobs=-2,
+                                              verbose=joblib_verbose)(
+                        [joblib.delayed(load_xviii_bayer_from_binary)(
+                            arg_bayer_img[idx_arg, :]) for idx_arg in
+                            range(end_idx - start_idx)])
+
+                    for idx_raw in range(start_idx, end_idx):
+                        np.save(bayer_file_list_not_exsit[idx_raw],
+                                results[idx_raw - start_idx])
+
+                    start_idx = end_idx
+
+            elif src_file_format == 'tif' or src_file_format == 'tiff':
+                # unaggi camera
+                Console.info('start loading tif images', len(file_list_raw),
+                             'files to', dirpath_bayer,
+                             datetime.datetime.now())
+                src_file_list_not_exist = []
+                bayer_file_list_not_exsit = []
+                for idx_raw in range(len(file_list_raw)):
+                    if not bayer_filelist[idx_raw].exists():
+                        src_file_list_not_exist.append(file_list_raw[idx_raw])
+                        bayer_file_list_not_exsit.append(
+                            bayer_filelist[idx_raw])
+
+                Console.info(
+                    len(file_list_raw) - len(bayer_file_list_not_exsit),
+                    'files have already existed.')
+                Console.info(len(bayer_file_list_not_exsit), 'files will be '
+                                                             'loaded.')
+
                 tmp_tif_for_size = imageio.imread(file_list_raw[0])
                 a = tmp_tif_for_size.shape[0]
                 b = tmp_tif_for_size.shape[1]
@@ -1051,116 +996,101 @@
                 atn_crr_params = np.array(results)
 
             atn_crr_params = atn_crr_params.reshape([a, b, 3])
->>>>>>> f4dedf3f
-
-        atn_crr_params = np.array(results)
-
-    atn_crr_params = atn_crr_params.reshape([a, b, 3])
-
-    if calculated_atn_crr_params_path is None:
-        calculated_atn_crr_params_path = dir_path_image_crr_params / 'atn_crr_params.npy'
-
-    # visualise attenuation parameters
-    outpath = calculated_atn_crr_params_path.parent
-    if not outpath.exists():
-        outpath.mkdir(parents=True)
-
-    np.save(str(calculated_atn_crr_params_path), atn_crr_params)
-    Console.info('atn_crr_params has been saved to',
-                 calculated_atn_crr_params_path,
-                 datetime.datetime.now())
-
-    save_atn_crr_params_png(outpath, atn_crr_params)
-
-    # apply attenuation correction parameters to raw images in memmap
-    gain = calc_attenuation_correction_gain(target_altitude,
-                                            atn_crr_params)
-    message = 'applying attenuation correction to raw ' + \
-              datetime.datetime.now().strftime("%Y-%m-%d %H:%M:%S")
-    for i_img in trange(memmap_raw.shape[0], ascii=True, desc=message):
-        # memmap data can not be updated in joblib .
-        memmap_raw[i_img, ...] = apply_atn_crr_2_img(
-            memmap_raw[i_img, ...], altitudes_all[
-                idx_effective_data[i_img]],
-            atn_crr_params, gain)
-
-    Console.info(
-        'start calculating mean and std of attenuation corrected images',
-        datetime.datetime.now(), flush=True)
-
-    if format_ == 'biocam'
-        # TODO debug
-        # trim_ratio = 0
-        img_mean_atn_crr, img_std_atn_crr = \
-            calc_img_mean_and_std_trimmed(memmap_raw, trim_ratio,
-                                          calc_std=True,
-                                          effective_index=-1)
-    else:
-        img_mean_atn_crr, img_std_atn_crr = calc_img_mean_and_std_trimmed(
+
+            if calculated_atn_crr_params_path is None:
+                calculated_atn_crr_params_path = dir_path_image_crr_params / 'atn_crr_params.npy'
+
+            # visualise attenuation parameters
+            outpath = calculated_atn_crr_params_path.parent
+            if not outpath.exists():
+                outpath.mkdir(parents=True)
+
+            np.save(str(calculated_atn_crr_params_path), atn_crr_params)
+            Console.info('atn_crr_params has been saved to',
+                         calculated_atn_crr_params_path,
+                         datetime.datetime.now())
+
+            save_atn_crr_params_png(outpath, atn_crr_params)
+
+            # apply median filter to attenuation parameter
+            # if median_filter_kernel_size != 1:
+            # atn_crr_params = filter_atn_parm_median(atn_crr_params, median_filter_kernel_size)
+
+            # apply attenuation correction parameters to raw images in memmap
+            gain = calc_attenuation_correction_gain(target_altitude,
+                                                    atn_crr_params)
+            message = 'applying attenuation correction to raw ' + \
+                      datetime.datetime.now().strftime("%Y-%m-%d %H:%M:%S")
+            for i_img in trange(memmap_raw.shape[0], ascii=True, desc=message):
+                # memmap data can not be updated in joblib .
+                memmap_raw[i_img, ...] = apply_atn_crr_2_img(
+                    memmap_raw[i_img, ...], altitudes_all[i_img],
+                    atn_crr_params, gain)
+
+            Console.info(
+                'start calculating mean and std of attenuation corrected images',
+                datetime.datetime.now(), flush=True)
+            img_mean_atn_crr, img_std_atn_crr = calc_img_mean_and_std_trimmed(
                 memmap_raw, trim_ratio, calc_std=True,
                 effective_index=idx_effective_data)
 
-    dirpath_img_mean_atn_crr = dir_path_image_crr_params / 'bayer_img_mean_atn_crr'
-    dirpath_img_std_atn_crr = dir_path_image_crr_params / 'bayer_img_std_atn_crr'
-    np.save(str(dirpath_img_mean_atn_crr), img_mean_atn_crr)
-    np.save(str(dirpath_img_std_atn_crr), img_std_atn_crr)
-
-    # visualize mean and std images
-    list_dirpath = [dirpath_img_mean_atn_crr, dirpath_img_std_atn_crr]
-    list_img = [img_mean_atn_crr, img_std_atn_crr]
-    for i_img in range(len(list_img)):
-        save_bayer_array_png(list_dirpath[i_img], list_img[i_img])
-
-    # convert bayer_file_path from absolute path to filename
-    for i_bayer_file in range(len(bayer_filelist)):
-        tmp_filepath = src_filelist[i_bayer_file]
-        file_stem = get_processed_folder(tmp_filepath).stem
-        bayer_filelist[i_bayer_file] = str(file_stem + '.npy')
-        # bayer_filelist[i_bayer_file] = '..' / bayer_filelist[i_bayer_file].relative_to(dirpath.parent)
-
-    # save file list includes altitude and filepath of bayer image
-    file_list_name = dir_path_image_crr_params / 'filelist.csv'
-    df_all = pd.concat([df_all, pd.DataFrame(
-        bayer_filelist, columns=['bayer file'])], axis=1)
-    df_all.to_csv(file_list_name)
-
-    dict_cfg = {
-        'src_filelist_path': src_filelist_path,
-        'label_raw_file': label_raw_file,
-        'label_altitude': label_altitude,
-        'altitude_min': altitude_min,
-        'altitude_max': altitude_max,
-        'calculated_atn_crr_params_path': str(
-            calculated_atn_crr_params_path.resolve()),
-        'median_filter_kernel_size': median_filter_kernel_size,
-        'sampling_method': sampling_method,
-        'dst_file_format': dst_file_format,
-        'target_altitude': target_altitude,
-        'curve_fit_trial_num': curve_fit_trial_num,
-        'src_file_format': src_file_format,
-        'bin_band': bin_band,
-        'min_sample_per_bin': min_sample_per_bin,
-        'max_sample_per_bin': max_sample_per_bin
-    }
-
-    cfg_filepath = dir_path_image_crr_params / 'config.yaml'
-    with cfg_filepath.open('w') as cfg_file:
-        yaml.dump(dict_cfg, cfg_file, default_flow_style=False)
-    Console.info('Done. Configurations are saved to ',
-                 cfg_filepath, datetime.datetime.now())
-
-    del memmap_raw
-
-    path_parent = Path(path).parents[4]
-    for file_name in Path(path_parent).glob('*.map'):
-        Path(file_name).unlink()
-
-    Console.info(
-        '#########.......Parse is completed ........#########')
-
-
-<<<<<<< HEAD
-=======
+            dirpath_img_mean_atn_crr = dir_path_image_crr_params / 'bayer_img_mean_atn_crr'
+            dirpath_img_std_atn_crr = dir_path_image_crr_params / 'bayer_img_std_atn_crr'
+            np.save(str(dirpath_img_mean_atn_crr), img_mean_atn_crr)
+            np.save(str(dirpath_img_std_atn_crr), img_std_atn_crr)
+
+            # visualize mean and std images
+            list_dirpath = [dirpath_img_mean_atn_crr, dirpath_img_std_atn_crr]
+            list_img = [img_mean_atn_crr, img_std_atn_crr]
+            for i_img in range(len(list_img)):
+                save_bayer_array_png(list_dirpath[i_img], list_img[i_img])
+
+            # convert bayer_file_path from absolute path to filename
+            for i_bayer_file in range(len(bayer_filelist)):
+                tmp_filepath = src_filelist[i_bayer_file]
+                file_stem = get_processed_folder(tmp_filepath).stem
+                bayer_filelist[i_bayer_file] = str(file_stem + '.npy')
+                # bayer_filelist[i_bayer_file] = '..' / bayer_filelist[i_bayer_file].relative_to(dirpath.parent)
+
+            # save file list includes altitude and filepath of bayer image
+            file_list_name = dir_path_image_crr_params / 'filelist.csv'
+            df_all = pd.concat([df_all, pd.DataFrame(
+                bayer_filelist, columns=['bayer file'])], axis=1)
+            df_all.to_csv(file_list_name)
+
+            dict_cfg = {
+                'src_filelist_path': src_filelist_path,
+                'label_raw_file': label_raw_file,
+                'label_altitude': label_altitude,
+                'altitude_min': altitude_min,
+                'altitude_max': altitude_max,
+                'calculated_atn_crr_params_path': str(
+                    calculated_atn_crr_params_path.resolve()),
+                'median_filter_kernel_size': median_filter_kernel_size,
+                'sampling_method': sampling_method,
+                'dst_file_format': dst_file_format,
+                'target_altitude': target_altitude,
+                'curve_fit_trial_num': curve_fit_trial_num,
+                'src_file_format': src_file_format,
+                'bin_band': bin_band,
+                'min_sample_per_bin': min_sample_per_bin,
+                'max_sample_per_bin': max_sample_per_bin
+            }
+
+            cfg_filepath = dir_path_image_crr_params / 'config.yaml'
+            with cfg_filepath.open('w') as cfg_file:
+                yaml.dump(dict_cfg, cfg_file, default_flow_style=False)
+            Console.info('Done. Configurations are saved to ',
+                         cfg_filepath, datetime.datetime.now())
+
+            del memmap_raw
+
+            for file_name in Path(file_name_memmap_raw).glob('*.map'):
+                Path(file_name).unlink()
+
+            Console.info(
+                '#########.......Parse is completed ........#########')
+
     if format_ == 'acfr_standard':
         camera_iterations = 2
         for i in range(camera_iterations):
@@ -1613,7 +1543,6 @@
 
             Console.info(
                 '#########.......Parse is completed ........#########')
->>>>>>> f4dedf3f
 
 
 def load_xviii_bayer_from_binary(xviii_binary_data):
@@ -1921,13 +1850,12 @@
         init_params = np.array([a, b, c])
         # tmp_params=None
         try:
-            tmp_params = optimize.least_squares(
-                residual_exp_curve,
-                init_params,
-                loss=loss,
-                method=method,
-                args=(altitudes, intensities),
-                bounds=(bound_lower, bound_upper))
+            tmp_params = optimize.least_squares(residual_exp_curve,
+                                                init_params, loss=loss,
+                                                method=method, args=(
+                    altitudes, intensities),
+                                                bounds=(
+                                                    bound_lower, bound_upper))
             if tmp_params.cost < min_cost:
                 min_cost = tmp_params.cost
                 ret_params = tmp_params.x
