import datetime
import sys
import random
import socket
import uuid
import os

import cv2
import imageio
import joblib
import glob
import matplotlib.pyplot as plt
import numpy as np
import pandas as pd
import scipy.ndimage.filters as filters
import yaml
from scipy import optimize
from tqdm import trange
from pathlib import Path

from auv_nav.tools.console import Console
from auv_nav.tools.folder_structure import get_raw_folder
from auv_nav.tools.folder_structure import get_processed_folder
from auv_nav.tools.folder_structure import get_config_folder
from correct_images.read_mission import read_params

from numpy.linalg import inv


def calculate_correction_parameters(path, force):
    '''

    :param path_mission: Path to 'mission.yaml'.
    :param path_correct: Path to 'correct_images.yaml'
    :return: None. Result image files and configurations are saved as files.
    '''
    path = Path(path).resolve()
    path_mission = get_raw_folder(path) / "mission.yaml"
    path_raw = get_raw_folder(path)
<<<<<<< HEAD

    print('path', path)

    path_processed = get_processed_folder(path)
=======

    print('path', path)

    path_processed = get_processed_folder(path)

    print('path_processed', path_processed)

>>>>>>> 686cbc84
    Console.info('loading', path_mission, datetime.datetime.now())
    # load parameters from mission.yaml and correct_images.yaml
    # read_params(path to file, type of file: mission/correct_config)
    mission = read_params(path_mission, 'mission')
    camera_format = mission.image.format
    path_correct = get_config_folder(path) / "correct_images.yaml"

    # load default correct_images.yaml if it does not exist in configuration folder structure
    if not path_correct.exists():
        root = Path(__file__).parents[1]
        default_file = root / 'correct_images/default_yaml' / 'correct_images.yaml'
        Console.warn("Cannot find {}, generating default from {}".format(
            path_correct, default_file))

        default_file.copy(path_correct)
        Console.info('loading', path_correct, datetime.datetime.now())

        # discovering default parameters from mission.yaml for default correct_images.yaml

        for entry in os.scandir(path_processed):
            # print(entry)
            if entry.is_dir():
                if 'json_renav_' in entry.path:
                    json_path = entry.path
        print('JSON:', json_path)
        with path_correct.open('r') as f:
            params = yaml.safe_load(f)
            params['config']['auv_nav_path'] = json_path
            params['config']['format'] = camera_format
            if camera_format == 'seaxerocks_3':
                params['config']['camera1'] = 'Cam51707925'
                params['config']['camera2'] = 'Cam51707923'
                # params['config']['camera3'] = 'LM165'
            elif camera_format == 'acfr_standard' or camera_format == 'unaggi':
                params['config']['camera1'] = 'LC'
                params['config']['camera2'] = 'RC'
            elif camera_format == 'biocam':
                # TODO check convention
                # params['config']['camera1'] = 'cam61003146_strobe'
                # params['config']['camera2'] = 'cam61004444_strobe'
                params['config']['camera1'] = 'cam61003146'
                params['config']['camera2'] = 'cam61004444'

        # dump default parameters camera and auv_nav_path to correct_images.yaml file
        with path_correct.open('w') as f:
            yaml.dump(params, f)

    print('path_correct', path_correct)

    # load parameters from correct_images.yaml if it already exists
    config_ = read_params(path_correct, 'correct')
    label_raw_file = 'raw file'
    label_altitude = ' Altitude [m]'
    altitude_max = config_.attenuation_correction.altitude_max.get('max')
    altitude_min = config_.attenuation_correction.altitude_min.get('min')
    sampling_method = config_.attenuation_correction.sampling_method
    format_ = config_.config.format

    # check for image format: biocam, seaxerocks_3, acfr_standard
    if format_ == 'biocam':
        camera_iterations = 2
        for i in range(camera_iterations):
            if i is 0:
                camera = config_.config.camera_1
            elif i is 1:
                camera = config_.config.camera_2

            print('CAMERA', camera)

            src_file_format = 'tif'
            calculated_atn_crr_params_path = None

            dst_file_format = config_.output.dst_file_format
            joblib_verbose = 3
            init_atn_crr_params_path = None
            trim_ratio = 0.2

            # load src file or target files to data frame

            src_filelist_path = None

            # read path to raw images from mission.yaml file
            img_path = 'image'

            # read path to CSV file
<<<<<<< HEAD
            auv_nav_filepath = path_processed / config_.config.auv_nav_path
=======
            print('path_processed', path_processed)
            print('config', config_.config.auv_nav_path)
            config_dirname = os.path.basename(config_.config.auv_nav_path)
            # auv_nav_filepath = path_processed / config_.config.auv_nav_path
            auv_nav_filepath = path_processed / config_dirname

            print('auv_nav_filepath', auv_nav_filepath)
>>>>>>> 686cbc84
            src_file_dirpath = path_raw / img_path
            csv_path = 'csv/dead_reckoning/auv_dr_' + camera + '.csv'
            auv_nav_filepath = auv_nav_filepath / csv_path

            filepath1 = src_file_dirpath / str(camera + '_strobe/*.*')
            filepath1b = src_file_dirpath / str(camera + '_laser/*.*')

            camera_list = glob.glob(str(filepath1))

            df_all = pd.read_csv(auv_nav_filepath,
                                 dtype={'Imagenumber': object},
                                 engine='python')

            # TODO process only strobe
            # camera_list.extend(glob.glob(str(filepath1b)))

            # TODO taking care of order in 'raw file list'
            raw_file_list_all = [line for line in camera_list if
                                 '.txt' not in line and '._' not in line]

            raw_file_list = [None] * len(df_all)
            print('length', len(df_all))
            for i_raw_file in range(len(raw_file_list)):
                # print('i_raw_file', i_raw_file)

                tmp_filename = df_all['Imagenumber'][i_raw_file]
                raw_file_list[i_raw_file] = \
                    src_file_dirpath / str(camera + '_strobe') \
                    / os.path.basename(tmp_filename)

<<<<<<< HEAD
                # if i_raw_file < 5:
                #     print('i_raw_file', i_raw_file)
                #     print(tmp_filename)
                #     print(raw_file_list[i_raw_file])

                # print('camera_list:')
                # print(camera_list[0])
                # print(camera_list[1])
                # print(camera_list[2])
                # print(camera_list[3])
                # print(camera_list[4])
                #
                # print('raw_file_list')
                # print(raw_file_list[0])
                # print(raw_file_list[1])
                # print(raw_file_list[2])
                # print(raw_file_list[3])
                # print(raw_file_list[4])

=======
>>>>>>> 686cbc84
            df_all = pd.concat([df_all, pd.DataFrame(
                raw_file_list, columns=[label_raw_file])], axis=1)

            print('auv_nav_filepath:', auv_nav_filepath)

            src_filelist = df_all[label_raw_file]

            # set up parameters for attenuation correction
            target_altitude = None
            curve_fit_trial_num = 1

            bin_band = 0.1
            min_sample_per_bin = 5
            max_sample_per_bin = 100
            median_filter_kernel_size = 1

            # remove too low or too high altitude file and too small file size file
            altitudes_all = df_all[label_altitude].values
            match_count = 0

<<<<<<< HEAD
=======
            # print('df_all', df_all)

>>>>>>> 686cbc84
            # check if altitudes match with min and max provided in correct_images.yaml
            for i in range(len(altitudes_all)):
                if altitudes_all[i] <= altitude_max and altitudes_all[
                    i] >= altitude_min:
                    match_count = match_count + 1
            if match_count < 1:
                Console.quit(
                    'Altitude values in dive dataset do not match '
                    + 'with minimum and maximum altitude provided '
                    + 'in correct_images.yaml')
            else:
                # print('altitudes_all', altitudes_all)
                idx_effective_data = np.where(
                    (altitudes_all >= altitude_min)
                    & (altitudes_all <= altitude_max))[0]

            # print('altitude_min', altitude_min, 'altitude_max',
            #       altitude_max)
            # print(idx_effective_data)
            # configure output file path
            dirpath = src_filelist[0].parent

            dirpath = get_processed_folder(dirpath)
            print(dirpath)
<<<<<<< HEAD
=======

>>>>>>> 686cbc84
            dirpath = dirpath / 'attenuation_correction'

            if not dirpath.exists():
                dirpath.mkdir(parents=True)
            dirpath_atn_crr = dirpath / 'tmp_atn_crr'
            bayer_folder_name = 'bayer_' + camera
            dirpath_bayer = dirpath / bayer_folder_name
            if not dirpath_bayer.exists():
                dirpath_bayer.mkdir(parents=True)

            # file path of output image data
            dst_filelist = [None] * len(df_all)
            bayer_filelist = [None] * len(df_all)
            atn_crr_filelist = [None] * len(df_all)
            for i_dst_file in range(len(dst_filelist)):
                tmp_filepath = src_filelist[i_dst_file]
                file_stem = get_processed_folder(tmp_filepath).stem
                dst_filelist[i_dst_file] = dirpath / str(
                    file_stem + '.' + dst_file_format)
                bayer_filelist[i_dst_file] = dirpath_bayer / str(
                    file_stem + '.npy')
                atn_crr_filelist[i_dst_file] = dirpath_atn_crr / str(
                    file_stem + '.npy')

            # print('df_all', df_all)
            # print('bayer_filelist', bayer_filelist)

            # file path of metadata
            params_folder_name = 'params_' + camera
            dir_path_image_crr_params = dst_filelist[
                                            0].parent / params_folder_name
            # check whether config.yaml exists or not, because it
            file_path_config_yaml = dir_path_image_crr_params / 'config.yaml'

            if not file_path_config_yaml.exists():
                # if not dir_path_image_crr_params.exists():
                if not dir_path_image_crr_params.exists():
                    dir_path_image_crr_params.mkdir(parents=True)
                    Console.info(
                        'code will compute correction parameters for this Camera for first time.')
            else:
                print(dir_path_image_crr_params)
            if force is True:
                Console.warn(
                    'Attenuation correction parameters already exist.')
                Console.warn('Code will overwrite existing parameters.')
<<<<<<< HEAD
            else:
                Console.warn(
                    'Code will quit - correction parameters already exist.')
                Console.quit(
                    'Run correct_images with [parse] [-F] option for overwriting existing correction parameters.')
=======

            else:
                Console.warn(
                    'Code will quit - correction parameters already exist.')
                Console.warn(
                    'Run correct_images with [parse] [-F] option for overwriting existing correction parameters.')
                continue
            # sys.exit()
>>>>>>> 686cbc84

            if calculated_atn_crr_params_path is None:
                calculated_atn_crr_params_path = dir_path_image_crr_params / 'atn_crr_params.npy'

            file_list_raw = df_all[label_raw_file].values.tolist()

            if src_file_format == 'raw':
                # xviii camera
                a, b = 1024, 1280
                # developing .raw data to bayer data of uint32 numpy array.
                Console.info('start loading bayer images', len(file_list_raw),
                             'files to', dirpath_bayer,
                             datetime.datetime.now())
                src_file_list_not_exist = []
                bayer_file_list_not_exsit = []
                for idx_raw in range(len(file_list_raw)):
                    if not bayer_filelist[idx_raw].exists():
                        src_file_list_not_exist.append(file_list_raw[idx_raw])
                        bayer_file_list_not_exsit.append(
                            bayer_filelist[idx_raw])

                Console.info(
                    len(file_list_raw) - len(bayer_file_list_not_exsit),
                    'files have already existed.')

                task_num = 100
                num_loop = int(len(bayer_file_list_not_exsit) / task_num) + 1
                start_idx = 0
                idx_total = start_idx
                end_idx = 0
                while start_idx < len(bayer_file_list_not_exsit):
                    # for debug
                    #     break

                    Console.info(
                        'processing load_xviii_bayer_from_binary',
                        int(start_idx / task_num) + 1, '/', num_loop,
                        'of total',
                        len(bayer_file_list_not_exsit), 'files',
                        datetime.datetime.now(), flush=True)

                    end_idx = start_idx + task_num
                    if end_idx > len(bayer_file_list_not_exsit):
                        end_idx = len(bayer_file_list_not_exsit)

                    raw_img_for_size = np.fromfile(str(
                        src_file_list_not_exist[start_idx]), dtype=np.uint8)
                    arg_bayer_img = np.zeros(
                        (end_idx - start_idx, raw_img_for_size.shape[0]),
                        dtype=raw_img_for_size.dtype)
                    for idx_raw in range(start_idx, end_idx):
                        arg_bayer_img[idx_raw - start_idx, :] = np.fromfile(
                            str(src_file_list_not_exist[idx_raw]),
                            dtype=raw_img_for_size.dtype)

                    results = joblib.Parallel(n_jobs=-2,
                                              verbose=joblib_verbose)(
                        [joblib.delayed(load_xviii_bayer_from_binary)(
                            arg_bayer_img[idx_arg, :]) for idx_arg in
                            range(end_idx - start_idx)])

                    for idx_raw in range(start_idx, end_idx):
                        np.save(bayer_file_list_not_exsit[idx_raw],
                                results[idx_raw - start_idx])

                    start_idx = end_idx

            elif src_file_format == 'tif' or src_file_format == 'tiff':
                # unaggi camera
                Console.info('start loading tif images', len(file_list_raw),
                             'files to', dirpath_bayer,
                             datetime.datetime.now())
                src_file_list_not_exist = []
                bayer_file_list_not_exsit = []
                for idx_raw in range(len(file_list_raw)):
                    if not bayer_filelist[idx_raw].exists():
                        src_file_list_not_exist.append(file_list_raw[idx_raw])
                        bayer_file_list_not_exsit.append(
                            bayer_filelist[idx_raw])

                Console.info(
                    len(file_list_raw) - len(bayer_file_list_not_exsit),
                    'files have already existed.')
                Console.info(len(bayer_file_list_not_exsit), 'files will be '
                                                             'loaded.')

                tmp_tif_for_size = imageio.imread(file_list_raw[0])
                a = tmp_tif_for_size.shape[0]
                b = tmp_tif_for_size.shape[1]

                for i_file_not_exist in trange(len(src_file_list_not_exist)):
                    tmp_tif = imageio.imread(
                        src_file_list_not_exist[i_file_not_exist])
                    tmp_npy = np.zeros([a, b], np.uint16)
                    tmp_npy[:, :] = np.array(tmp_tif, np.uint16)
                    np.save(bayer_file_list_not_exsit[i_file_not_exist],
                            tmp_npy)

            # caluculate attenuation correction parameter
            if target_altitude is None:
                target_altitude = float(
                    np.mean(altitudes_all[idx_effective_data]))

            downsampling_memmap = True

            num_downsample = 500
<<<<<<< HEAD
            print('len', len(idx_effective_data))
=======

            print('len', len(idx_effective_data))

>>>>>>> 686cbc84
            if len(idx_effective_data) > num_downsample:
                copy_idx_effective_data = idx_effective_data.copy()
                idx_effective_data = np.random.shuffle(
                    copy_idx_effective_data)
                idx_effective_data = copy_idx_effective_data[0:num_downsample]
<<<<<<< HEAD

=======
>>>>>>> 686cbc84
            # print('down sampled idx effective data', idx_effective_data)

            # TODO optimisation
            bayer_filelist_for_memmap = [None] * len(idx_effective_data)
            for i_idx_effective in range(len(idx_effective_data)):
<<<<<<< HEAD
                bayer_filelist_for_memmap[i_idx_effective] = bayer_filelist[idx_effective_data[i_idx_effective]]
=======
                bayer_filelist_for_memmap[
                    i_idx_effective] = bayer_filelist[idx_effective_data[
                    i_idx_effective]]
>>>>>>> 686cbc84

            file_name_memmap_raw, memmap_raw = \
                load_memmap_from_npy_filelist(
                    bayer_filelist_for_memmap)
            print('Memmap directory: ', file_name_memmap_raw)

            Console.info('start calculate mean and std of raw img',
                         datetime.datetime.now())
            # TODO debug
            # trim_ratio = 0
            img_mean_raw, img_std_raw = \
                calc_img_mean_and_std_trimmed(memmap_raw, trim_ratio,
                                              calc_std=True,
                                              effective_index=-1)

            dirpath_img_mean_raw = dir_path_image_crr_params / 'bayer_img_mean_raw'
            dirpath_img_std_raw = dir_path_image_crr_params / 'bayer_img_std_raw'
            np.save(str(dirpath_img_mean_raw), img_mean_raw)
            np.save(str(dirpath_img_std_raw), img_std_raw)

            list_dirpath = [dirpath_img_mean_raw, dirpath_img_std_raw]
            list_img = [img_mean_raw, img_std_raw]
            for i_img in range(len(list_img)):
                save_bayer_array_png(list_dirpath[i_img], list_img[i_img])

            # calculate regression parameters for all pixels and channels
            Console.info('start attenuation correction parameter calculation.')

            # 3 is number of parameter in exp_curve other than x
            atn_crr_params = np.zeros([a, b, 3])
            atn_crr_params = atn_crr_params.reshape([a * b, 3])

            hist_bounds = np.arange(altitude_min, altitude_max, bin_band)
            idxs = np.digitize(altitudes_all, hist_bounds)

            num_bin = int((altitude_max - altitude_min) / bin_band)

            altitudes_ret = []
            each_bin_image_list = []
            tmp_altitude_sample = 0.0
            message = 'start calculating histogram ' + \
                      datetime.datetime.now().strftime("%Y-%m-%d %H:%M:%S")

            # print('sampling_method', sampling_method)
            for idx_bin in trange(num_bin, ascii=True,
                                  desc=message):
                tmp_min = altitude_min + idx_bin * bin_band
                tmp_max = altitude_min + (idx_bin + 1) * bin_band
<<<<<<< HEAD

                # TODO optimisation
                tmp_idx = []
                tmp_idx_for_memmap = []
                for i_idx in range(len(idx_effective_data)):
                    if altitudes_all[idx_effective_data[i_idx]] >= tmp_min and \
                            altitudes_all[idx_effective_data[i_idx]] < tmp_max:
                        tmp_idx.append(idx_effective_data[i_idx])
                        tmp_idx_for_memmap.append(i_idx)


                if len(tmp_idx) == 0:
                    continue

                # tmp_bin_imgs = memmap_raw[tmp_idx]
                tmp_altitudes = altitudes_all[tmp_idx]
                tmp_bin_imgs = memmap_raw[tmp_idx_for_memmap]

                # calculate sample image of current bin
                tmp_bin_img_sample = np.zeros((a, b), np.float32)

                if sampling_method == 'mean':
                    tmp_bin_img_sample = np.mean(tmp_bin_imgs, axis=0)
                    tmp_altitude_sample = np.mean(tmp_altitudes)

                elif sampling_method == 'mean_trimmed':
                    #     TOOD implement trimmed mean and std
                    tmp_bin_img_sample, dummy = calc_img_mean_and_std_trimmed(
                        tmp_bin_imgs, trim_ratio, calc_std=False,
                        effective_index=-1)
                    tmp_altitude_sample = np.mean(tmp_altitudes)

                elif sampling_method == 'median':
                    # else:
                    tmp_bin_img_sample = np.median(tmp_bin_imgs, axis=0)
                    tmp_altitude_sample = np.mean(
                        tmp_altitudes)
                    # altitude value is calculated as mean because it has less varieance.

                del tmp_bin_imgs

=======

                # TODO optimisation
                tmp_idx = []
                tmp_idx_for_memmap = []
                for i_idx in range(len(idx_effective_data)):
                    if altitudes_all[idx_effective_data[i_idx]] >= tmp_min and \
                            altitudes_all[idx_effective_data[i_idx]] < tmp_max:
                        tmp_idx.append(idx_effective_data[i_idx])
                        tmp_idx_for_memmap.append(i_idx)

                if len(tmp_idx) == 0:
                    continue

                # tmp_bin_imgs = memmap_raw[tmp_idx]
                tmp_altitudes = altitudes_all[tmp_idx]
                tmp_bin_imgs = memmap_raw[tmp_idx_for_memmap]

                # calculate sample image of current bin
                tmp_bin_img_sample = np.zeros((a, b), np.float32)

                if sampling_method == 'mean':
                    tmp_bin_img_sample = np.mean(tmp_bin_imgs, axis=0)
                    tmp_altitude_sample = np.mean(tmp_altitudes)


                elif sampling_method == 'mean_trimmed':
                    #     TOOD implement trimmed mean and std
                    tmp_bin_img_sample, dummy = calc_img_mean_and_std_trimmed(
                        tmp_bin_imgs, trim_ratio, calc_std=False,
                        effective_index=-1)
                    tmp_altitude_sample = np.mean(tmp_altitudes)


                elif sampling_method == 'median':
                    # else:
                    tmp_bin_img_sample = np.median(tmp_bin_imgs, axis=0)
                    tmp_altitude_sample = np.mean(
                        tmp_altitudes)
                    # altitude value is calculated as mean because it has less varieance.

                del tmp_bin_imgs

>>>>>>> 686cbc84
                each_bin_image_list.append(tmp_bin_img_sample)
                altitudes_ret.append(tmp_altitude_sample)

            imgs_for_calc_atn = np.array(each_bin_image_list)
            imgs_for_calc_atn = imgs_for_calc_atn.reshape(
                [len(each_bin_image_list), a * b])
            altitudes_for_calc_atn = altitudes_ret

            Console.info('start curve fitting', datetime.datetime.now())
            if init_atn_crr_params_path is not None:
                initial_atn_crr_params = np.load(init_atn_crr_params_path)
                initial_atn_crr_params = initial_atn_crr_params.reshape(
                    [a * b, 3])

                # all pixels
                results = joblib.Parallel(n_jobs=-2, verbose=joblib_verbose)(
                    [joblib.delayed(optim_exp_curve_param_with_init)(
                        altitudes_for_calc_atn, imgs_for_calc_atn[:, i_pixel],
                        initial_atn_crr_params[i_pixel, :]) for i_pixel
                        in
                        range(a * b)])
                atn_crr_params = np.array(results)


            else:
                results = joblib.Parallel(n_jobs=-2, verbose=joblib_verbose)(
                    [joblib.delayed(optim_exp_curve_param_log_transform)(
                        altitudes_for_calc_atn, imgs_for_calc_atn[:, i_pixel])
                        for i_pixel in range(a * b)])

                atn_crr_params = np.array(results)

            atn_crr_params = atn_crr_params.reshape([a, b, 3])

            if calculated_atn_crr_params_path is None:
                calculated_atn_crr_params_path = dir_path_image_crr_params / 'atn_crr_params.npy'

            # visualise attenuation parameters
            outpath = calculated_atn_crr_params_path.parent
            if not outpath.exists():
                outpath.mkdir(parents=True)

            np.save(str(calculated_atn_crr_params_path), atn_crr_params)
            Console.info('atn_crr_params has been saved to',
                         calculated_atn_crr_params_path,
                         datetime.datetime.now())

            save_atn_crr_params_png(outpath, atn_crr_params)

            # apply attenuation correction parameters to raw images in memmap
            gain = calc_attenuation_correction_gain(target_altitude,
                                                    atn_crr_params)
            message = 'applying attenuation correction to raw ' + \
                      datetime.datetime.now().strftime("%Y-%m-%d %H:%M:%S")
            for i_img in trange(memmap_raw.shape[0], ascii=True, desc=message):
                # memmap data can not be updated in joblib .
                memmap_raw[i_img, ...] = apply_atn_crr_2_img(
                    memmap_raw[i_img, ...], altitudes_all[
                        idx_effective_data[i_img]],
                    atn_crr_params, gain)

            Console.info(
                'start calculating mean and std of attenuation corrected images',
                datetime.datetime.now(), flush=True)

            # TODO debug
            # trim_ratio = 0
            img_mean_atn_crr, img_std_atn_crr = \
                calc_img_mean_and_std_trimmed(memmap_raw, trim_ratio,
                                              calc_std=True,
                                              effective_index=-1)

            dirpath_img_mean_atn_crr = dir_path_image_crr_params / 'bayer_img_mean_atn_crr'
            dirpath_img_std_atn_crr = dir_path_image_crr_params / 'bayer_img_std_atn_crr'
            np.save(str(dirpath_img_mean_atn_crr), img_mean_atn_crr)
            np.save(str(dirpath_img_std_atn_crr), img_std_atn_crr)

            # visualize mean and std images
            list_dirpath = [dirpath_img_mean_atn_crr, dirpath_img_std_atn_crr]
            list_img = [img_mean_atn_crr, img_std_atn_crr]
            for i_img in range(len(list_img)):
                save_bayer_array_png(list_dirpath[i_img], list_img[i_img])

            # convert bayer_file_path from absolute path to filename
            for i_bayer_file in range(len(bayer_filelist)):
                tmp_filepath = src_filelist[i_bayer_file]
                file_stem = get_processed_folder(tmp_filepath).stem
                bayer_filelist[i_bayer_file] = str(file_stem + '.npy')
                # bayer_filelist[i_bayer_file] = '..' / bayer_filelist[i_bayer_file].relative_to(dirpath.parent)

            # save file list includes altitude and filepath of bayer image
            file_list_name = dir_path_image_crr_params / 'filelist.csv'
            df_all = pd.concat([df_all, pd.DataFrame(
                bayer_filelist, columns=['bayer file'])], axis=1)
            df_all.to_csv(file_list_name)

            dict_cfg = {
                'src_filelist_path': src_filelist_path,
                'label_raw_file': label_raw_file,
                'label_altitude': label_altitude,
                'altitude_min': altitude_min,
                'altitude_max': altitude_max,
                'calculated_atn_crr_params_path': str(
                    calculated_atn_crr_params_path.resolve()),
                'median_filter_kernel_size': median_filter_kernel_size,
                'sampling_method': sampling_method,
                'dst_file_format': dst_file_format,
                'target_altitude': target_altitude,
                'src_file_format': src_file_format,
                'bin_band': bin_band,
                'min_sample_per_bin': min_sample_per_bin,
                'max_sample_per_bin': max_sample_per_bin
            }

            cfg_filepath = dir_path_image_crr_params / 'config.yaml'
            with cfg_filepath.open('w') as cfg_file:
                yaml.dump(dict_cfg, cfg_file, default_flow_style=False)
            Console.info('Done. Configurations are saved to ',
                         cfg_filepath, datetime.datetime.now())

            del memmap_raw
<<<<<<< HEAD
            path_parent = Path(path).parents[4]
            for file_name in Path(path_parent).glob('*.map'):

=======
            for file_name in Path(file_name_memmap_raw).glob('*.map'):
>>>>>>> 686cbc84
                Path(file_name).unlink()

            Console.info(
                '#########.......Parse is completed ........#########')

    if format_ == 'seaxerocks_3':
        camera_iterations = 2
        for i in range(camera_iterations):
            if i is 0:
                camera = config_.config.camera_1
            elif i is 1:
                camera = config_.config.camera_2

            src_file_format = 'raw'

            calculated_atn_crr_params_path = None

            dst_file_format = config_.output.dst_file_format
            joblib_verbose = 3
            init_atn_crr_params_path = None
            trim_ratio = 0.2

            # load src file or target files to data frame
            src_filelist_path = None
            if src_filelist_path is not None:
                df_all = pd.read_csv(str(src_filelist_path))
                if src_file_format == 'tif' or src_file_format == 'tif':
                    # for tunasand camera, left camera (LC) or right camera (RC) should be selected
                    if camera_lr == 'LC':
                        df_all = df_all.query(
                            'Imagenumber.str.contains("LC")', engine='python')
                    elif camera_lr == 'RC':
                        df_all = df_all.query(
                            'Imagenumber.str.contains("RC")', engine='python')

            else:
                if camera_format == 'seaxerocks_3':
                    img_p = mission.image.cameras_0.get('path')

                    if camera in img_p:
                        img_path = img_p
                        camera_serial = mission.image.cameras_0.get('name')
                    else:
                        img_p = mission.image.cameras_1.get('path')
                        if camera in img_p:
                            img_path = img_p
                            camera_serial = mission.image.cameras_1.get('name')
                        else:
                            img_p = mission.image.cameras_2.get('path')
                            if camera in img_p:
                                img_path = img_p
                                camera_serial = mission.image.cameras_2.get(
                                    'name')
                            else:
                                print(
                                    'Mission yaml file does not have path to camera: ',
                                    camera)
                                continue
                else:
                    img_path = mission.image.cameras_0.get('path')
                auv_nav_filepath = Path(config_.config.auv_nav_path).resolve()
                src_file_dirpath = path_raw / img_path
                print('SRC:', src_file_dirpath)
                if camera_format == 'seaxerocks_3':
                    csv_path = 'csv/dead_reckoning/auv_dr_' + camera_serial + '.csv'
                else:
                    csv_path = 'csv/dead_reckoning/auv_dr_' + camera_lr + '.csv'
                # auv_nav_filepath = path_processed / anf
                auv_nav_filepath = auv_nav_filepath / csv_path

                df_all = pd.read_csv(auv_nav_filepath,
                                     dtype={'Imagenumber': object})
                raw_file_list = [None] * len(df_all)
                for i_file in range(len(raw_file_list)):
                    if src_file_format == 'raw':
                        raw_file_list[i_file] = src_file_dirpath / str(
                            df_all['Imagenumber'][i_file].zfill(7) + '.raw')
                    elif src_file_format == 'tif':
                        raw_file_list[i_file] = src_file_dirpath / \
                                                df_all['Imagenumber'][i_file]
                    else:
                        Console.error('src_file_format:', src_file_format,
                                      'is incorrect.')
                        return
                df_all = pd.concat([df_all, pd.DataFrame(
                    raw_file_list, columns=[label_raw_file])], axis=1)
            src_filelist = df_all[label_raw_file]

            # for attenuation correction
            target_altitude = None  # load_data.get('target_altitude', None)
            curve_fit_trial_num = 1  # load_data.get('curve_fit_trial_num', 1)
            # attenuation_correction_parameter_file_path = load_data.get('attenuation_correction_parameter_file_path', None)
            bin_band = 0.1  # load_data.get('bin_band', 0.1)  # 0.1m for AE2000
            min_sample_per_bin = 5  # load_data.get('min_sample_per_bin', 5)
            max_sample_per_bin = 100  # load_data.get('max_sample_per_bin', 100)
            # load_data.get('median_filter_kernel_size', 1)
            median_filter_kernel_size = 1

            # remove too low or too high altitude file and too small file size file
            altitudes_all = df_all[label_altitude].values
            match_count = 0

            # check if altitudes match with min and max provided in correct_images.yaml
            for i in range(len(altitudes_all)):
                if altitudes_all[i] <= altitude_max and altitudes_all[
                    i] >= altitude_min:
                    match_count = match_count + 1
            if match_count < 1:
                Console.quit(
                    'altitude values in dive dataset do not match with minimum and maximum altitude provided in correct_images.yaml')
            else:
                idx_effective_data = np.where(
                    (altitudes_all >= altitude_min) & (
                            altitudes_all <= altitude_max))

                # configure output file path
            dirpath = src_filelist[0].parent
            dirpath = get_processed_folder(dirpath)

            dirpath = dirpath / 'attenuation_correction'
            if not dirpath.exists():
                dirpath.mkdir(parents=True)
            dirpath_atn_crr = dirpath / 'tmp_atn_crr'
            bayer_folder_name = 'bayer_' + camera
            dirpath_bayer = dirpath / bayer_folder_name
            if not dirpath_bayer.exists():
                dirpath_bayer.mkdir(parents=True)

            # file path of output image data
            dst_filelist = [None] * len(df_all)
            bayer_filelist = [None] * len(df_all)
            atn_crr_filelist = [None] * len(df_all)
            for i_dst_file in range(len(dst_filelist)):
                tmp_filepath = src_filelist[i_dst_file]
                file_stem = get_processed_folder(tmp_filepath).stem
                dst_filelist[i_dst_file] = dirpath / str(
                    file_stem + '.' + dst_file_format)
                bayer_filelist[i_dst_file] = dirpath_bayer / str(
                    file_stem + '.npy')
                atn_crr_filelist[i_dst_file] = dirpath_atn_crr / str(
                    file_stem + '.npy')

            # file path of metadata
            params_folder_name = 'params_' + camera
            dir_path_image_crr_params = dst_filelist[
                                            0].parent / params_folder_name
            if not dir_path_image_crr_params.exists():
                dir_path_image_crr_params.mkdir(parents=True)
                Console.info(
                    'code will compute correction parameters for this Camera for first time.')
            else:
                print(dir_path_image_crr_params)
                if force is True:
                    Console.warn(
                        'Attenuation correction parameters already exist.')
                    Console.warn('Code will overwrite existing parameters.')

                else:
                    Console.warn(
                        'Code will quit - correction parameters already exist.')
                    Console.warn(
                        'Run correct_images with [parse] [-F] option for overwriting existing correction parameters.')
                    sys.exit()

            if calculated_atn_crr_params_path is None:
                calculated_atn_crr_params_path = dir_path_image_crr_params / 'atn_crr_params.npy'

            file_list_raw = df_all[label_raw_file].values.tolist()

            if src_file_format == 'raw':
                # xviii camera
                a, b = 1024, 1280
                # developing .raw data to bayer data of uint32 numpy array.
                Console.info('start loading bayer images', len(file_list_raw),
                             'files to', dirpath_bayer,
                             datetime.datetime.now())
                src_file_list_not_exist = []
                bayer_file_list_not_exsit = []
                for idx_raw in range(len(file_list_raw)):
                    if not bayer_filelist[idx_raw].exists():
                        src_file_list_not_exist.append(file_list_raw[idx_raw])
                        bayer_file_list_not_exsit.append(
                            bayer_filelist[idx_raw])

                Console.info(
                    len(file_list_raw) - len(bayer_file_list_not_exsit),
                    'files have already existed.')

                task_num = 100
                num_loop = int(len(bayer_file_list_not_exsit) / task_num) + 1
                start_idx = 0
                idx_total = start_idx
                end_idx = 0
                while start_idx < len(bayer_file_list_not_exsit):
                    # for debug
                    #     break

                    Console.info(
                        'processing load_xviii_bayer_from_binary',
                        int(start_idx / task_num) + 1, '/', num_loop,
                        'of total',
                        len(bayer_file_list_not_exsit), 'files',
                        datetime.datetime.now(), flush=True)

                    end_idx = start_idx + task_num
                    if end_idx > len(bayer_file_list_not_exsit):
                        end_idx = len(bayer_file_list_not_exsit)

                    raw_img_for_size = np.fromfile(str(
                        src_file_list_not_exist[start_idx]), dtype=np.uint8)
                    arg_bayer_img = np.zeros(
                        (end_idx - start_idx, raw_img_for_size.shape[0]),
                        dtype=raw_img_for_size.dtype)
                    for idx_raw in range(start_idx, end_idx):
                        arg_bayer_img[idx_raw - start_idx, :] = np.fromfile(
                            str(src_file_list_not_exist[idx_raw]),
                            dtype=raw_img_for_size.dtype)

                    results = joblib.Parallel(n_jobs=-2,
                                              verbose=joblib_verbose)(
                        [joblib.delayed(load_xviii_bayer_from_binary)(
                            arg_bayer_img[idx_arg, :]) for idx_arg in
                            range(end_idx - start_idx)])

                    for idx_raw in range(start_idx, end_idx):
                        np.save(bayer_file_list_not_exsit[idx_raw],
                                results[idx_raw - start_idx])

                    start_idx = end_idx

            elif src_file_format == 'tif' or src_file_format == 'tiff':
                # unaggi camera
                Console.info('start loading tif images', len(file_list_raw),
                             'files to', dirpath_bayer,
                             datetime.datetime.now())
                src_file_list_not_exist = []
                bayer_file_list_not_exsit = []
                for idx_raw in range(len(file_list_raw)):
                    if not bayer_filelist[idx_raw].exists():
                        src_file_list_not_exist.append(file_list_raw[idx_raw])
                        bayer_file_list_not_exsit.append(
                            bayer_filelist[idx_raw])

                Console.info(
                    len(file_list_raw) - len(bayer_file_list_not_exsit),
                    'files have already existed.')
                Console.info(len(bayer_file_list_not_exsit), 'files will be '
                                                             'loaded.')

                tmp_tif_for_size = imageio.imread(file_list_raw[0])
                a = tmp_tif_for_size.shape[0]
                b = tmp_tif_for_size.shape[1]

                for i_file_not_exist in trange(len(src_file_list_not_exist)):
                    tmp_tif = imageio.imread(
                        src_file_list_not_exist[i_file_not_exist])
                    tmp_npy = np.zeros([a, b], np.uint16)
                    tmp_npy[:, :] = np.array(tmp_tif, np.uint16)
                    np.save(bayer_file_list_not_exsit[i_file_not_exist],
                            tmp_npy)

            # caluculate attenuation correction parameter
            if target_altitude is None:
                target_altitude = float(
                    np.mean(altitudes_all[idx_effective_data]))

            # memmap is created at local directory
            file_name_memmap_raw, memmap_raw = load_memmap_from_npy_filelist(
                bayer_filelist)
            # TODO for debug. read existing file.
            # file_name_memmap_raw = '/home/ty1u18/PycharmProjects/correct_images/memmap_raw_img_d953693d-47aa-403d-9ece-f8f3b19d8b98.map'
            # memmap_raw = np.memmap(file_name_memmap_raw, np.float32, 'r', shape=(8619, 2056, 2464))

            Console.info('start calculate mean and std of raw img',
                         datetime.datetime.now())

            img_mean_raw, img_std_raw = \
                calc_img_mean_and_std_trimmed(memmap_raw, trim_ratio,
                                              calc_std=True,
                                              effective_index=idx_effective_data)
            # TODO for debug. not calculate raw
            # img_mean_raw = 0
            # img_std_raw = 0

            dirpath_img_mean_raw = dir_path_image_crr_params / 'bayer_img_mean_raw'
            dirpath_img_std_raw = dir_path_image_crr_params / 'bayer_img_std_raw'
            np.save(str(dirpath_img_mean_raw), img_mean_raw)
            np.save(str(dirpath_img_std_raw), img_std_raw)

            list_dirpath = [dirpath_img_mean_raw, dirpath_img_std_raw]
            list_img = [img_mean_raw, img_std_raw]
            for i_img in range(len(list_img)):
                save_bayer_array_png(list_dirpath[i_img], list_img[i_img])

            # calculate regression parameters for all pixels and channels
            Console.info('start attenuation correction parameter calculation.')

            # 3 is number of parameter in exp_curve other than x
            atn_crr_params = np.zeros([a, b, 3])
            atn_crr_params = atn_crr_params.reshape([a * b, 3])

            hist_bounds = np.arange(altitude_min, altitude_max, bin_band)
            idxs = np.digitize(altitudes_all, hist_bounds)
            altitudes_ret = []
            each_bin_image_list = []
            tmp_altitude_sample = 0.0
            message = 'start calculating histogram ' + \
                      datetime.datetime.now().strftime("%Y-%m-%d %H:%M:%S")

            # print('sampling_method', sampling_method)
            for idx_bin in trange(1, hist_bounds.size, ascii=True,
                                  desc=message):
                tmp_altitudes = altitudes_all[np.where(idxs == idx_bin)]
                if len(tmp_altitudes) > min_sample_per_bin:
                    # calculate sample image in this bin
                    tmp_idx = np.where(idxs == idx_bin)[0]
                    if len(tmp_idx) > max_sample_per_bin:
                        tmp_idx = random.sample(list(tmp_idx),
                                                max_sample_per_bin)
                        tmp_altitudes = altitudes_all[tmp_idx]

                    tmp_bin_imgs = memmap_raw[tmp_idx]
                    # calculate sample image of current bin
                    tmp_bin_img_sample = np.zeros((a, b), np.float32)

                    if sampling_method == 'mean':
                        tmp_bin_img_sample = np.mean(tmp_bin_imgs, axis=0)
                        tmp_altitude_sample = np.mean(tmp_altitudes)


                    elif sampling_method == 'mean_trimmed':
                        #     TOOD implement trimmed mean and std
                        tmp_bin_img_sample, dummy = calc_img_mean_and_std_trimmed(
                            tmp_bin_imgs, trim_ratio, calc_std=False,
                            effective_index=-1)
                        tmp_altitude_sample = np.mean(tmp_altitudes)


                    elif sampling_method == 'median':
                        # else:
                        tmp_bin_img_sample = np.median(tmp_bin_imgs, axis=0)
                        tmp_altitude_sample = np.mean(
                            tmp_altitudes)
                        # altitude value is calculated as mean because it has less varieance.

                    del tmp_bin_imgs

                    each_bin_image_list.append(tmp_bin_img_sample)

                    # print('added altitude value', tmp_altitude_sample)
                    altitudes_ret.append(tmp_altitude_sample)

            imgs_for_calc_atn = np.array(each_bin_image_list)

            imgs_for_calc_atn = imgs_for_calc_atn.reshape(
                [len(each_bin_image_list), a * b])
            altitudes_for_calc_atn = altitudes_ret

            Console.info('start curve fitting', datetime.datetime.now())
            if init_atn_crr_params_path is not None:
                initial_atn_crr_params = np.load(init_atn_crr_params_path)
                initial_atn_crr_params = initial_atn_crr_params.reshape(
                    [a * b, 3])

                # all pixels
                results = joblib.Parallel(n_jobs=-2, verbose=joblib_verbose)(
                    [joblib.delayed(optim_exp_curve_param_with_init)(
                        altitudes_for_calc_atn, imgs_for_calc_atn[:, i_pixel],
                        initial_atn_crr_params[i_pixel, :]) for i_pixel
                        in
                        range(a * b)])
                atn_crr_params = np.array(results)

            else:
                results = joblib.Parallel(n_jobs=-2, verbose=joblib_verbose)(
                    [joblib.delayed(optim_exp_curve_param_log_transform)(
                        altitudes_for_calc_atn, imgs_for_calc_atn[:, i_pixel])
                        for i_pixel in range(a * b)])

                atn_crr_params = np.array(results)

            atn_crr_params = atn_crr_params.reshape([a, b, 3])

            if calculated_atn_crr_params_path is None:
                calculated_atn_crr_params_path = dir_path_image_crr_params / 'atn_crr_params.npy'

            # visualise attenuation parameters
            outpath = calculated_atn_crr_params_path.parent
            if not outpath.exists():
                outpath.mkdir(parents=True)

            np.save(str(calculated_atn_crr_params_path), atn_crr_params)
            Console.info('atn_crr_params has been saved to',
                         calculated_atn_crr_params_path,
                         datetime.datetime.now())

            save_atn_crr_params_png(outpath, atn_crr_params)

            # apply median filter to attenuation parameter
            # if median_filter_kernel_size != 1:
            # atn_crr_params = filter_atn_parm_median(atn_crr_params, median_filter_kernel_size)

            # apply attenuation correction parameters to raw images in memmap
            gain = calc_attenuation_correction_gain(target_altitude,
                                                    atn_crr_params)
            message = 'applying attenuation correction to raw ' + \
                      datetime.datetime.now().strftime("%Y-%m-%d %H:%M:%S")
            for i_img in trange(memmap_raw.shape[0], ascii=True, desc=message):
                # memmap data can not be updated in joblib .
                memmap_raw[i_img, ...] = apply_atn_crr_2_img(
                    memmap_raw[i_img, ...], altitudes_all[i_img],
                    atn_crr_params, gain)

            Console.info(
                'start calculating mean and std of attenuation corrected images',
                datetime.datetime.now(), flush=True)
            img_mean_atn_crr, img_std_atn_crr = calc_img_mean_and_std_trimmed(
                memmap_raw, trim_ratio, calc_std=True,
                effective_index=idx_effective_data)

            dirpath_img_mean_atn_crr = dir_path_image_crr_params / 'bayer_img_mean_atn_crr'
            dirpath_img_std_atn_crr = dir_path_image_crr_params / 'bayer_img_std_atn_crr'
            np.save(str(dirpath_img_mean_atn_crr), img_mean_atn_crr)
            np.save(str(dirpath_img_std_atn_crr), img_std_atn_crr)

            # visualize mean and std images
            list_dirpath = [dirpath_img_mean_atn_crr, dirpath_img_std_atn_crr]
            list_img = [img_mean_atn_crr, img_std_atn_crr]
            for i_img in range(len(list_img)):
                save_bayer_array_png(list_dirpath[i_img], list_img[i_img])

            # convert bayer_file_path from absolute path to filename
            for i_bayer_file in range(len(bayer_filelist)):
                tmp_filepath = src_filelist[i_bayer_file]
                file_stem = get_processed_folder(tmp_filepath).stem
                bayer_filelist[i_bayer_file] = str(file_stem + '.npy')
                # bayer_filelist[i_bayer_file] = '..' / bayer_filelist[i_bayer_file].relative_to(dirpath.parent)

            # save file list includes altitude and filepath of bayer image
            file_list_name = dir_path_image_crr_params / 'filelist.csv'
            df_all = pd.concat([df_all, pd.DataFrame(
                bayer_filelist, columns=['bayer file'])], axis=1)
            df_all.to_csv(file_list_name)

            dict_cfg = {
                'src_filelist_path': src_filelist_path,
                'label_raw_file': label_raw_file,
                'label_altitude': label_altitude,
                'altitude_min': altitude_min,
                'altitude_max': altitude_max,
                'calculated_atn_crr_params_path': str(
                    calculated_atn_crr_params_path.resolve()),
                'median_filter_kernel_size': median_filter_kernel_size,
                'sampling_method': sampling_method,
                'dst_file_format': dst_file_format,
                'target_altitude': target_altitude,
                'curve_fit_trial_num': curve_fit_trial_num,
                'src_file_format': src_file_format,
                'bin_band': bin_band,
                'min_sample_per_bin': min_sample_per_bin,
                'max_sample_per_bin': max_sample_per_bin
            }

            cfg_filepath = dir_path_image_crr_params / 'config.yaml'
            with cfg_filepath.open('w') as cfg_file:
                yaml.dump(dict_cfg, cfg_file, default_flow_style=False)
            Console.info('Done. Configurations are saved to ',
                         cfg_filepath, datetime.datetime.now())

            del memmap_raw
<<<<<<< HEAD
            path_parent = Path(path).parents[4]
            for file_name in Path(path_parent).glob('*.map'):

=======
            for file_name in Path(file_name_memmap_raw).glob('*.map'):
>>>>>>> 686cbc84
                Path(file_name).unlink()

            Console.info(
                '#########.......Parse is completed ........#########')

    if format_ == 'acfr_standard':
        camera_iterations = 2
        for i in range(camera_iterations):
            if i is 0:
                camera = config_.config.camera_1
            elif i is 1:
                camera = config_.config.camera_2

            src_file_format = 'tif'

            camera_lr = camera
            calculated_atn_crr_params_path = None
            dst_file_format = config_.output.dst_file_format
            joblib_verbose = 3
            init_atn_crr_params_path = None
            trim_ratio = 0.2

            # load src file or target files to data frame
            src_filelist_path = None
            if src_filelist_path is not None:
                df_all = pd.read_csv(str(src_filelist_path))
                if src_file_format == 'tif' or src_file_format == 'tif':
                    # for tunasand camera, left camera (LC) or right camera (RC) should be selected
                    if camera_lr == 'LC':
                        df_all = df_all.query(
                            'Imagenumber.str.contains("LC")', engine='python')
                    elif camera_lr == 'RC':
                        df_all = df_all.query(
                            'Imagenumber.str.contains("RC")', engine='python')

            else:
                if camera_format == 'seaxerocks_3':
                    img_p = mission.image.cameras_0.get('path')

                    if camera in img_p:
                        img_path = img_p
                        camera_serial = mission.image.cameras_0.get('name')
                    else:
                        img_p = mission.image.cameras_1.get('path')
                        if camera in img_p:
                            img_path = img_p
                            camera_serial = mission.image.cameras_1.get('name')
                        else:
                            img_p = mission.image.cameras_2.get('path')
                            if camera in img_p:
                                img_path = img_p
                                camera_serial = mission.image.cameras_2.get(
                                    'name')
                            else:
                                print(
                                    'Mission yaml file does not have path to camera: ',
                                    camera)
                                sys.exit()
                else:
                    img_path = mission.image.cameras_0.get('path')
                auv_nav_filepath = Path(config_.config.auv_nav_path).resolve()
                src_file_dirpath = path_raw / img_path
                if camera_format == 'seaxerocks_3':
                    csv_path = 'csv/dead_reckoning/auv_dr_' + camera_serial + '.csv'
                else:
                    csv_path = 'csv/dead_reckoning/auv_dr_' + camera_lr + '.csv'
                # auv_nav_filepath = path_processed / anf
                auv_nav_filepath = auv_nav_filepath / csv_path

                df_all = pd.read_csv(auv_nav_filepath,
                                     dtype={'Imagenumber': object})
                raw_file_list = [None] * len(df_all)
                for i_file in range(len(raw_file_list)):
                    if src_file_format == 'raw':
                        raw_file_list[i_file] = src_file_dirpath / str(
                            df_all['Imagenumber'][i_file].zfill(7) + '.raw')
                    elif src_file_format == 'tif':
                        raw_file_list[i_file] = src_file_dirpath / \
                                                df_all['Imagenumber'][i_file]
                    else:
                        Console.error('src_file_format:', src_file_format,
                                      'is incorrect.')
                        return
                df_all = pd.concat([df_all, pd.DataFrame(
                    raw_file_list, columns=[label_raw_file])], axis=1)
            src_filelist = df_all[label_raw_file]

            # for attenuation correction
            target_altitude = None  # load_data.get('target_altitude', None)
            curve_fit_trial_num = 1  # load_data.get('curve_fit_trial_num', 1)
            # attenuation_correction_parameter_file_path = load_data.get('attenuation_correction_parameter_file_path', None)
            bin_band = 0.1  # load_data.get('bin_band', 0.1)  # 0.1m for AE2000
            min_sample_per_bin = 5  # load_data.get('min_sample_per_bin', 5)
            max_sample_per_bin = 100  # load_data.get('max_sample_per_bin', 100)
            # load_data.get('median_filter_kernel_size', 1)
            median_filter_kernel_size = 1

            # remove too low or too high altitude file and too small file size file
            altitudes_all = df_all[label_altitude].values
            match_count = 0

            # check if altitudes match with min and max provided in correct_images.yaml
            for i in range(len(altitudes_all)):
                if altitudes_all[i] <= altitude_max and altitudes_all[
                    i] >= altitude_min:
                    match_count = match_count + 1
            if match_count < 1:
                Console.quit(
                    'altitude values in dive dataset do not match with minimum and maximum altitude provided in correct_images.yaml')
            else:
                idx_effective_data = np.where(
                    (altitudes_all >= altitude_min) & (
                            altitudes_all <= altitude_max))

            # configure output file path
            dirpath = src_filelist[0].parent
            dirpath = get_processed_folder(dirpath)
            dirpath = dirpath / 'attenuation_correction'
            if not dirpath.exists():
                dirpath.mkdir(parents=True)
            dirpath_atn_crr = dirpath / 'tmp_atn_crr'
            bayer_folder_name = 'bayer_' + camera
            dirpath_bayer = dirpath / bayer_folder_name
            if not dirpath_bayer.exists():
                dirpath_bayer.mkdir(parents=True)

            # file path of output image data
            dst_filelist = [None] * len(df_all)
            bayer_filelist = [None] * len(df_all)
            atn_crr_filelist = [None] * len(df_all)
            for i_dst_file in range(len(dst_filelist)):
                tmp_filepath = src_filelist[i_dst_file]
                file_stem = get_processed_folder(tmp_filepath).stem
                dst_filelist[i_dst_file] = dirpath / str(
                    file_stem + '.' + dst_file_format)
                bayer_filelist[i_dst_file] = dirpath_bayer / str(
                    file_stem + '.npy')
                atn_crr_filelist[i_dst_file] = dirpath_atn_crr / str(
                    file_stem + '.npy')

            # file path of metadata
            params_folder_name = 'params_' + camera
            dir_path_image_crr_params = dst_filelist[
                                            0].parent / params_folder_name
            if not dir_path_image_crr_params.exists():
                dir_path_image_crr_params.mkdir(parents=True)
                Console.info(
                    'code will compute correction parameters for this Camera for first time.')
            else:
                print(dir_path_image_crr_params)
                if force is True:
                    Console.warn(
                        'Attenuation correction parameters already exist.')
                    Console.warn('Code will overwrite existing parameters.')

                else:
                    Console.warn(
                        'Code will quit - correction parameters already exist.')
                    Console.warn(
                        'Run correct_images with [parse] [-F] option for overwriting existing correction parameters.')
                    sys.exit()

            if calculated_atn_crr_params_path is None:
                calculated_atn_crr_params_path = dir_path_image_crr_params / 'atn_crr_params.npy'

            file_list_raw = df_all[label_raw_file].values.tolist()

            if src_file_format == 'raw':
                # xviii camera
                a, b = 1024, 1280
                # developing .raw data to bayer data of uint32 numpy array.
                Console.info('start loading bayer images', len(file_list_raw),
                             'files to', dirpath_bayer,
                             datetime.datetime.now())
                src_file_list_not_exist = []
                bayer_file_list_not_exsit = []
                for idx_raw in range(len(file_list_raw)):
                    if not bayer_filelist[idx_raw].exists():
                        src_file_list_not_exist.append(file_list_raw[idx_raw])
                        bayer_file_list_not_exsit.append(
                            bayer_filelist[idx_raw])

                Console.info(
                    len(file_list_raw) - len(bayer_file_list_not_exsit),
                    'files have already existed.')

                task_num = 100
                num_loop = int(len(bayer_file_list_not_exsit) / task_num) + 1
                start_idx = 0
                idx_total = start_idx
                end_idx = 0
                while start_idx < len(bayer_file_list_not_exsit):

                    Console.info(
                        'processing load_xviii_bayer_from_binary',
                        int(start_idx / task_num) + 1, '/', num_loop,
                        'of total',
                        len(bayer_file_list_not_exsit), 'files',
                        datetime.datetime.now(), flush=True)

                    end_idx = start_idx + task_num
                    if end_idx > len(bayer_file_list_not_exsit):
                        end_idx = len(bayer_file_list_not_exsit)

                    raw_img_for_size = np.fromfile(str(
                        src_file_list_not_exist[start_idx]), dtype=np.uint8)
                    arg_bayer_img = np.zeros(
                        (end_idx - start_idx, raw_img_for_size.shape[0]),
                        dtype=raw_img_for_size.dtype)
                    for idx_raw in range(start_idx, end_idx):
                        arg_bayer_img[idx_raw - start_idx, :] = np.fromfile(
                            str(src_file_list_not_exist[idx_raw]),
                            dtype=raw_img_for_size.dtype)

                    results = joblib.Parallel(n_jobs=-2,
                                              verbose=joblib_verbose)(
                        [joblib.delayed(load_xviii_bayer_from_binary)(
                            arg_bayer_img[idx_arg, :]) for idx_arg in
                            range(end_idx - start_idx)])

                    for idx_raw in range(start_idx, end_idx):
                        np.save(bayer_file_list_not_exsit[idx_raw],
                                results[idx_raw - start_idx])

                    start_idx = end_idx

            elif src_file_format == 'tif' or src_file_format == 'tiff':
                # unaggi camera
                Console.info('start loading tif images', len(file_list_raw),
                             'files to', dirpath_bayer,
                             datetime.datetime.now())
                src_file_list_not_exist = []
                bayer_file_list_not_exsit = []
                for idx_raw in range(len(file_list_raw)):
                    if not bayer_filelist[idx_raw].exists():
                        src_file_list_not_exist.append(file_list_raw[idx_raw])
                        bayer_file_list_not_exsit.append(
                            bayer_filelist[idx_raw])

                Console.info(
                    len(file_list_raw) - len(bayer_file_list_not_exsit),
                    'files have already existed.')

                tmp_tif_for_size = imageio.imread(file_list_raw[0])
                a = tmp_tif_for_size.shape[0]
                b = tmp_tif_for_size.shape[1]

                for i_file_not_exist in range(len(src_file_list_not_exist)):
                    tmp_tif = imageio.imread(
                        src_file_list_not_exist[i_file_not_exist])
                    tmp_npy = np.zeros([a, b], np.uint16)
                    tmp_npy[:, :] = np.array(tmp_tif, np.uint16)
                    np.save(bayer_file_list_not_exsit[i_file_not_exist],
                            tmp_npy)

            # calculate attenuation correction parameter
            if target_altitude is None:
                target_altitude = float(
                    np.mean(altitudes_all[idx_effective_data]))

            # memmap is created at local directory
            file_name_memmap_raw, memmap_raw = load_memmap_from_npy_filelist(
                bayer_filelist)

            Console.info('start calculate mean and std of raw img',
                         datetime.datetime.now())

            img_mean_raw, img_std_raw = \
                calc_img_mean_and_std_trimmed(memmap_raw, trim_ratio,
                                              calc_std=True,
                                              effective_index=idx_effective_data)

            dirpath_img_mean_raw = dir_path_image_crr_params / 'bayer_img_mean_raw'
            dirpath_img_std_raw = dir_path_image_crr_params / 'bayer_img_std_raw'
            np.save(str(dirpath_img_mean_raw), img_mean_raw)
            np.save(str(dirpath_img_std_raw), img_std_raw)

            list_dirpath = [dirpath_img_mean_raw, dirpath_img_std_raw]
            list_img = [img_mean_raw, img_std_raw]
            for i_img in range(len(list_img)):
                save_bayer_array_png(list_dirpath[i_img], list_img[i_img])

            # calculate regression parameters for all pixels and channels
            Console.info('start attenuation correction parameter calculation.')

            # 3 is number of parameter in exp_curve other than x
            atn_crr_params = np.zeros([a, b, 3])
            atn_crr_params = atn_crr_params.reshape([a * b, 3])

            hist_bounds = np.arange(altitude_min, altitude_max, bin_band)
            idxs = np.digitize(altitudes_all, hist_bounds)
            altitudes_ret = []
            each_bin_image_list = []
            tmp_altitude_sample = 0.0
            message = 'start calculating histogram ' + \
                      datetime.datetime.now().strftime("%Y-%m-%d %H:%M:%S")
            for idx_bin in trange(1, hist_bounds.size, ascii=True,
                                  desc=message):
                tmp_altitudes = altitudes_all[np.where(idxs == idx_bin)]
                if len(tmp_altitudes) > min_sample_per_bin:
                    # calculate sample image in this bin
                    tmp_idx = np.where(idxs == idx_bin)[0]
                    if len(tmp_idx) > max_sample_per_bin:
                        tmp_idx = random.sample(list(tmp_idx),
                                                max_sample_per_bin)
                        tmp_altitudes = altitudes_all[tmp_idx]

                    tmp_bin_imgs = memmap_raw[tmp_idx]
                    # calculate sample image of current bin
                    tmp_bin_img_sample = np.zeros((a, b), np.float32)

                    if sampling_method == 'mean':
                        tmp_bin_img_sample = np.mean(tmp_bin_imgs, axis=0)
                        tmp_altitude_sample = np.mean(tmp_altitudes)

                    elif sampling_method == 'median':
                        tmp_bin_img_sample = np.median(tmp_bin_imgs, axis=0)
                        tmp_altitude_sample = np.mean(
                            tmp_altitudes)
                        # altitude value is calculated as mean because it has less varieance.

                    elif sampling_method == 'mean_trimmed':
                        #     TOOD implement trimmed mean and std
                        tmp_bin_img_sample, dummy = calc_img_mean_and_std_trimmed(
                            tmp_bin_imgs, trim_ratio, calc_std=False,
                            effective_index=-1)
                        tmp_altitude_sample = np.mean(tmp_altitudes)

                    del tmp_bin_imgs

                    each_bin_image_list.append(tmp_bin_img_sample)
                    altitudes_ret.append(tmp_altitude_sample)

            imgs_for_calc_atn = np.array(each_bin_image_list)

            imgs_for_calc_atn = imgs_for_calc_atn.reshape(
                [len(each_bin_image_list), a * b])
            altitudes_for_calc_atn = altitudes_ret

            Console.info('start curve fitting', datetime.datetime.now())
            if init_atn_crr_params_path is not None:
                initial_atn_crr_params = np.load(init_atn_crr_params_path)
                initial_atn_crr_params = initial_atn_crr_params.reshape(
                    [a * b, 3])

                # all pixels
                results = joblib.Parallel(n_jobs=-2, verbose=joblib_verbose)(
                    [joblib.delayed(optim_exp_curve_param_with_init)(
                        altitudes_for_calc_atn, imgs_for_calc_atn[:, i_pixel],
                        initial_atn_crr_params[i_pixel, :]) for i_pixel
                        in
                        range(a * b)])
                atn_crr_params = np.array(results)

            else:
                results = joblib.Parallel(n_jobs=-2, verbose=joblib_verbose)(
                    [joblib.delayed(optim_exp_curve_param_auto_init)(
                        altitudes_for_calc_atn, imgs_for_calc_atn[:, i_pixel],
                        curve_fit_trial_num) for i_pixel in
                        range(a * b)])
                atn_crr_params = np.array(results)

            atn_crr_params = atn_crr_params.reshape([a, b, 3])

            if calculated_atn_crr_params_path is None:
                calculated_atn_crr_params_path = dir_path_image_crr_params / 'atn_crr_params.npy'

            # visualise attenuation parameters
            outpath = calculated_atn_crr_params_path.parent
            if not outpath.exists():
                outpath.mkdir(parents=True)

            np.save(str(calculated_atn_crr_params_path), atn_crr_params)
            Console.info('atn_crr_params has been saved to',
                         calculated_atn_crr_params_path,
                         datetime.datetime.now())

            save_atn_crr_params_png(outpath, atn_crr_params)

            # apply median filter to attenuation parameter
            # if median_filter_kernel_size != 1:
            # atn_crr_params = filter_atn_parm_median(atn_crr_params, median_filter_kernel_size)

            # apply attenuation correction parameters to raw images in memmap
            gain = calc_attenuation_correction_gain(target_altitude,
                                                    atn_crr_params)
            message = 'applying attenuation correction to raw ' + \
                      datetime.datetime.now().strftime("%Y-%m-%d %H:%M:%S")
            for i_img in trange(memmap_raw.shape[0], ascii=True, desc=message):
                # memmap data can not be updated in joblib .
                memmap_raw[i_img, ...] = apply_atn_crr_2_img(
                    memmap_raw[i_img, ...], altitudes_all[i_img],
                    atn_crr_params, gain)

            Console.info(
                'start calculating mean and std of attenuation corrected images',
                datetime.datetime.now(), flush=True)
            img_mean_atn_crr, img_std_atn_crr = calc_img_mean_and_std_trimmed(
                memmap_raw, trim_ratio, calc_std=True,
                effective_index=idx_effective_data)

            dirpath_img_mean_atn_crr = dir_path_image_crr_params / 'bayer_img_mean_atn_crr'
            dirpath_img_std_atn_crr = dir_path_image_crr_params / 'bayer_img_std_atn_crr'
            np.save(str(dirpath_img_mean_atn_crr), img_mean_atn_crr)
            np.save(str(dirpath_img_std_atn_crr), img_std_atn_crr)

            # visualize mean and std images
            list_dirpath = [dirpath_img_mean_atn_crr, dirpath_img_std_atn_crr]
            list_img = [img_mean_atn_crr, img_std_atn_crr]
            for i_img in range(len(list_img)):
                save_bayer_array_png(list_dirpath[i_img], list_img[i_img])

            # convert bayer_file_path from absolute path to filename
            for i_bayer_file in range(len(bayer_filelist)):
                tmp_filepath = src_filelist[i_bayer_file]
                file_stem = get_processed_folder(tmp_filepath).stem
                bayer_filelist[i_bayer_file] = str(file_stem + '.npy')
                # bayer_filelist[i_bayer_file] = '..' / bayer_filelist[i_bayer_file].relative_to(dirpath.parent)

            # save file list includes altitude and filepath of bayer image
            file_list_name = dir_path_image_crr_params / 'filelist.csv'
            df_all = pd.concat([df_all, pd.DataFrame(
                bayer_filelist, columns=['bayer file'])], axis=1)
            df_all.to_csv(file_list_name)

            dict_cfg = {
                'src_filelist_path': src_filelist_path,
                'label_raw_file': label_raw_file,
                'label_altitude': label_altitude,
                'altitude_min': altitude_min,
                'altitude_max': altitude_max,
                'calculated_atn_crr_params_path': str(
                    calculated_atn_crr_params_path.resolve()),
                'median_filter_kernel_size': median_filter_kernel_size,
                'sampling_method': sampling_method,
                'dst_file_format': dst_file_format,
                'target_altitude': target_altitude,
                'curve_fit_trial_num': curve_fit_trial_num,
                'src_file_format': src_file_format,
                'bin_band': bin_band,
                'min_sample_per_bin': min_sample_per_bin,
                'max_sample_per_bin': max_sample_per_bin
            }

            cfg_filepath = dir_path_image_crr_params / 'config.yaml'
            with cfg_filepath.open('w') as cfg_file:
                yaml.dump(dict_cfg, cfg_file, default_flow_style=False)
            Console.info('Done. Configurations are saved to ',
                         cfg_filepath, datetime.datetime.now())

            del memmap_raw
<<<<<<< HEAD
            path_parent = Path(path).parents[4]
            for file_name in Path(path_parent).glob('*.map'):

=======
            for file_name in Path(file_name_memmap_raw).glob('*.map'):
>>>>>>> 686cbc84
                Path(file_name).unlink()

            Console.info(
                '#########.......Parse is completed ........#########')


def load_xviii_bayer_from_binary(xviii_binary_data):
    """
    Load bayer data of Xviii camera image from raw binary data.
    :param xviii_binary_data: raw binary of xviii image. Should be loaded by 'np.fromfile('path_of_xviii_raw_data(.raw)')'
    :return: bayer data of xviii image
    """
    img_h = 1024
    img_w = 1280
    bayer_img = np.zeros((img_h, img_w), dtype=np.uint32)

    # https://github.com/ocean-perception/image_conversion/blob/master/src/xviii_demosaic.cpp
    # read raw data and put them into bayer patttern.
    count = 0
    for i in range(0, img_h, 1):
        for j in range(0, img_w, 4):
            work = xviii_binary_data[count:count + 12]
            bayer_img[i, j] = (work[3] & 0xff) << 16 | (
                    (work[2] & 0xff) << 8) | (work[1] & 0xff)
            bayer_img[i, j + 1] = ((work[0] & 0xff) <<
                                   16) | ((work[7] & 0xff) << 8) | (
                                          work[6] & 0xff)
            bayer_img[i, j + 2] = ((work[5] & 0xff) <<
                                   16) | ((work[4] & 0xff) << 8) | (
                                          work[11] & 0xff)
            bayer_img[i, j + 3] = ((work[10] & 0xff) <<
                                   16) | ((work[9] & 0xff) << 8) | (
                                          work[8] & 0xff)
            count += 12

    return bayer_img


def calc_img_mean_and_std_trimmed(src_imgs, ratio_trimming, calc_std=True,
                                  effective_index=-1):
    """
    calc trimmed mean and standard deviation images of input images.
    The rate of tirimming should be designated
    :param src_imgs: numpy array of source images. The size should be [number_of_source_images, height fo each image, width of each image, channel of each image]
    :param ratio_trimming: The ratio of trimming for outlier removal. If 0.2 is given, the function remove the pixel values in the range lower than 10% and higher than 90%.
    :param calc_std: if False, this function calculate only mean value.
    :return: [ret_mean, ret_std]
    """

    [n, a, b] = src_imgs.shape
    ret_mean = np.zeros((a, b), np.float32)
    ret_std = np.zeros((a, b), np.float32)

    if effective_index == -1:
        effective_index = [list(range(0, n))]

    message = 'calculating trimmed mean and std of images ' + \
              datetime.datetime.now().strftime("%Y-%m-%d %H:%M:%S")

    if ratio_trimming <= 0:
        ret_mean = np.mean(src_imgs, axis=0)
        ret_std = np.std(src_imgs, axis=0)

    else:
        for idx_a in trange(a, ascii=True, desc=message):
            results = joblib.Parallel(n_jobs=-2, verbose=0)(
                [joblib.delayed(calc_mean_and_std_trimmed)(
                    src_imgs[effective_index, idx_a, idx_b][0], ratio_trimming,
                    calc_std) for idx_b in
                    range(b)])
            ret_mean[idx_a, :] = np.array(results)[:, 0]
            ret_std[idx_a, :] = np.array(results)[:, 1]

    return ret_mean, ret_std


def calc_mean_and_std_trimmed(src_values, rate_trimming, calc_std=True):
    if rate_trimming <= 0:
        mean = np.mean(src_values)

        if calc_std:
            std = np.std(src_values)

    else:
        sorted_values = np.sort(src_values)
        idx_left_limit = int(len(src_values) * rate_trimming / 2.0)
        idx_right_limit = int(len(src_values) * (1.0 - rate_trimming / 2.0))

        mean = np.mean(sorted_values[idx_left_limit:idx_right_limit])
        std = 0

        if calc_std:
            std = np.std(sorted_values[idx_left_limit:idx_right_limit])

    return np.array([mean, std])


def save_atn_crr_params_png(dst_dirpath, atn_crr_params):
    """
    save the visualised image of attenuation correction parameters. 4 (number of channels in bayer images) * 3 (number of parameters in each attenuation curve) = 12 png images are saved.
    :param dst_dirpath: png images are saved in this path
    :param atn_crr_params: The attenuation correction parameters for visualisation.
    :return: None
    """
    # visualise attenuation parameters
    params_g1 = atn_crr_params[0::2, 0::2, :]
    params_r = atn_crr_params[0::2, 1::2, :]
    params_b = atn_crr_params[1::2, 0::2, :]
    params_g2 = atn_crr_params[1::2, 1::2, :]

    result_table_vis = np.zeros((4, params_g1.shape[0], params_g2.shape[1], 3))
    result_table_vis[0:1, :, :, :] = params_g1
    result_table_vis[1:2, :, :, :] = params_r
    result_table_vis[2:3, :, :, :] = params_b
    result_table_vis[3:4, :, :, :] = params_g2
    for i_ch in range(4):
        for i_param in range(3):
            cax = plt.matshow(result_table_vis[i_ch, :, :, i_param])
            plt.colorbar(cax)
            filename = 'ch_' + str(i_ch) + '_param_' + str(i_param) + '.png'
            plt.title(filename[:len(filename) - 4])
            plt.savefig(str(dst_dirpath / filename))
            plt.close()


def save_bayer_array_png(dst_dirpath, bayer_img_array):
    """
    save the visualised image of bayer data array.
    :param dst_dirpath: png images are saved in this path
    :param bayer_img_array: the bayer image
    :return:
    """
    # visualise attenuation parameters
    params_g1 = bayer_img_array[0::2, 0::2, ...]
    params_r = bayer_img_array[0::2, 1::2, ...]
    params_b = bayer_img_array[1::2, 0::2, ...]
    params_g2 = bayer_img_array[1::2, 1::2, ...]

    result_table_vis = np.zeros((params_g1.shape[0], params_g2.shape[1], 4))
    result_table_vis[:, :, 0] = params_g1[:, :, ...]
    result_table_vis[:, :, 1] = params_r[:, :, ...]
    result_table_vis[:, :, 2] = params_b[:, :, ...]
    result_table_vis[:, :, 3] = params_g2[:, :, ...]

    if not dst_dirpath.exists():
        dst_dirpath.mkdir(parents=True)

    for i_ch in range(4):
        cax = plt.matshow(result_table_vis[:, :, i_ch, ...])
        plt.colorbar(cax)
        plt.title('ch_' + str(i_ch))
        filename = 'ch_' + str(i_ch) + '.png'
        plt.savefig(str(dst_dirpath / filename))
        plt.close()


def filter_atn_parm_median(src_atn_param, kernel_size):
    params_g1 = src_atn_param[0::2, 0::2, :, :]
    params_r = src_atn_param[0::2, 1::2, :, :]
    params_b = src_atn_param[1::2, 0::2, :, :]
    params_g2 = src_atn_param[1::2, 1::2, :, :]

    list_params = [params_g1, params_r, params_b, params_g2]
    params_g1_fil = np.zeros(params_g1.shape, params_g1.dtype)
    params_r_fil = np.zeros(params_g1.shape, params_g1.dtype)
    params_b_fil = np.zeros(params_g1.shape, params_g1.dtype)
    params_g2_fil = np.zeros(params_g1.shape, params_g1.dtype)

    list_params_fil = [params_g1_fil,
                       params_r_fil, params_b_fil, params_g2_fil]

    params = np.zeros((params_g1.shape[0], params_g1.shape[1], 4, 3))

    for i_mos in range(len(list_params)):
        tmp_params_fil = np.zeros(
            list_params[i_mos].shape, list_params[i_mos].dtype)
        for i in range(np.size(list_params[i_mos], axis=2)):
            for j in range(np.size(list_params[i_mos], axis=3)):
                list_params_fil[i_mos][:, :, i, j] = filters.median_filter(
                    list_params[i_mos][:, :, i, j],
                    (kernel_size, kernel_size))

    ret = np.zeros(src_atn_param.shape, src_atn_param.dtype)
    ret[0::2, 0::2, :, :] = params_g1_fil
    ret[0::2, 1::2, :, :] = params_r_fil
    ret[1::2, 0::2, :, :] = params_b_fil
    ret[1::2, 1::2, :, :] = params_g2_fil

    return ret


def load_memmap_from_npy_filelist(list_raw_files):
    # TODO optimise dtype of memmap. 16 bit is enough?

    filename_images_map = 'memmap_raw_img_' + str(uuid.uuid4()) + '.map'

    I = np.load(str(list_raw_files[0]))
    list_shape = [len(list_raw_files)]
    list_shape = list_shape + list(I.shape)
    # memmap = np.memmap(filename=filename_images_map, mode='w+', shape=tuple(list_shape),dtype=I.dtype)

    if 'red' in socket.gethostname():
        #     if executed on HPC, the raw data are loaded on RAM
        try:
            memmap = np.zeros(shape=tuple(list_shape), dtype=np.float32)
            dummy_memmap = np.memmap(filename=filename_images_map, mode='w+',
                                     shape=(1, 1),
                                     dtype=np.float32)
            message = 'loading raw data to RAM ' + \
                      datetime.datetime.now().strftime('%Y-%m-%d %H:%M:%S')
        except MemoryError:
            # use memmap instead of RAM when MemoryError is caught.
            memmap = np.memmap(filename=filename_images_map, mode='w+',
                               shape=tuple(list_shape),
                               dtype=np.float32)
            message = 'loading raw data to memmap ' + \
                      datetime.datetime.now().strftime('%Y-%m-%d %H:%M:%S')

    else:
        memmap = np.memmap(filename=filename_images_map, mode='w+',
                           shape=tuple(list_shape),
                           dtype=np.float32)  # loaded as float32 because this memmap used for restoring attenuation corrected data later.

        message = 'loading raw data to memmap ' + \
                  datetime.datetime.now().strftime('%Y-%m-%d %H:%M:%S')

    memmap[0, ...] = I.astype(np.float32)

    for i_file in trange(1, len(list_raw_files), ascii=True, desc=message):
        memmap[i_file, ...] = np.load(list_raw_files[i_file])

    return filename_images_map, memmap


def exp_curve(x, a, b, c):
    return a * np.exp(b * x) + c


def residual_exp_curve(params, x, y):
    residual = exp_curve(x, params[0], params[1], params[2]) - y
    return residual


def optim_exp_curve_param_with_init(altitudes, intensities, init_params):
    loss = 'soft_l1'
    # loss='linear'
    method = 'trf'
    # method='lm'
    altitudes = np.array(altitudes)
    intensities = np.array(intensities)
    init_params = np.array(init_params)
    tmp_params = optimize.least_squares(residual_exp_curve, init_params,
                                        loss=loss,
                                        method=method, args=(
            altitudes, intensities),
                                        bounds=(
                                            [1, -np.inf, 0],
                                            [np.inf, 0, np.inf]))
    return tmp_params.x


def optim_exp_curve_param_auto_init(altitudes, intensities, num_of_trials=1):
    loss = 'soft_l1'
    # loss='linear'
    method = 'trf'
    # method='lm'
    bound_lower = [1, -np.inf, 0]
    bound_upper = [np.inf, 0, np.inf]

    altitudes = np.array(altitudes)
    intensities = np.array(intensities)

    flag_already_calculated = False
    min_cost = float('inf')
    for i_calc in range(num_of_trials):
        c = 0
        if i_calc == 0:
            idx_0 = int(len(intensities) * 0.3)
            idx_1 = int(len(intensities) * 0.7)
        else:
            [idx_0, idx_1] = random.sample(range(len(intensities)), k=2)

        b = (np.log((intensities[idx_0] - c) / (intensities[idx_1] - c))
             ) / (altitudes[idx_0] - altitudes[idx_1])
        a = (intensities[idx_1] - c) / np.exp(b * altitudes[idx_1])
        if a < 1 or b > 0 or np.isnan(a) or np.isnan(b):
            if flag_already_calculated == True:
                continue
            else:
                flag_already_calculated = True
            a = 1.01
            b = -0.01

        init_params = np.array([a, b, c])
        # tmp_params=None
        try:
            tmp_params = optimize.least_squares(
                residual_exp_curve,
                init_params,
                loss=loss,
                method=method,
                args=(altitudes, intensities),
                bounds=(bound_lower, bound_upper))
            if tmp_params.cost < min_cost:
                min_cost = tmp_params.cost
                ret_params = tmp_params.x

        except (ValueError, UnboundLocalError) as e:
            Console.error('Value Error', a, b, c)

    return ret_params


def jacob_exp_curve(params, x, y):
    # prepared as Jacobian for optim_exp_curbe_param_with_init
    # It is not used currently, because numerical method (default) is faster in this case..
    da = -np.exp(params[1] * x)
    db = -params[0] * x * np.exp(params[1] * x)
    dc = -np.ones(db.shape)
    ret = np.array([da, db, dc]).transpose()
    return ret


def calc_attenuation_correction_gain(target_altitude, atn_crr_params):
    atn_crr_params = atn_crr_params.squeeze()
    return atn_crr_params[:, :, 0] * np.exp(
        atn_crr_params[:, :, 1] * target_altitude) + atn_crr_params[:, :, 2]


def correct_attenuation(src_img_file_path, dst_img_file_path, src_altitude,
                        gain, table_correct_params):
    src_img = np.array(imageio.imread(str(src_img_file_path)))

    dst_img = gain / (
            table_correct_params[:, :, :, 0] *
            np.exp(table_correct_params[:, :, :, 1] * src_altitude)
            + table_correct_params[:, :, :, 2]) * src_img
    dst_img = dst_img.astype(np.uint8)
    imageio.imwrite(dst_img_file_path, dst_img)


def correct_attenuation_from_raw(mosaic_mat, src_altitude, gain,
                                 table_correct_params):
    return ((gain / (
            table_correct_params[:, :, :, 0] *
            np.exp(table_correct_params[:, :, :, 1] * src_altitude)
            + table_correct_params[:, :, :, 2])) * mosaic_mat).astype(
        np.float32)


def correct_distortion(src_img, map_x, map_y):
    src_img = np.clip(src_img, 0, 255).astype(np.uint8)
    dst_img = cv2.remap(src_img, map_x, map_y, cv2.INTER_LINEAR)
    return dst_img


def apply_atn_crr_2_img(img, altitude, atn_crr_params, gain):
    atn_crr_params = atn_crr_params.squeeze()
    img = ((gain / (
            atn_crr_params[:, :, 0] *
            np.exp(atn_crr_params[:, :, 1] * altitude)
            + atn_crr_params[:, :, 2])) * img).astype(np.float32)
    return img


def optim_exp_curve_param_log_transform(altitudes, intensities):
    altitudes = np.array(altitudes)
    intensities = np.clip(np.array(intensities), 1,
                          np.inf)  # avoid np.log(0) warning

    try:
        intensities_log = np.log(intensities)
    except Warning:
        print()

    c = 1

    altitudes_with1 = np.ones((altitudes.shape[0], 2), dtype=np.float)
    altitudes_with1[:, 1] = altitudes

    # singularity check
    # assert np.linalg.det(altitudes_with1.transpose().dot(altitudes_with1)) != 0, altitudes_with1

    # theta = np.inv(altitudes_with1.transpose().dot(altitudes_with1)).dot(
    # altitudes_with1.transpose()).dot(intensities_log)

    # pinv is used to remove singularity when working with a small set of images. when
    # working with a large dataset uncomment code in lines 1827 and 1828
    theta = np.linalg.pinv(
        altitudes_with1.transpose().dot(altitudes_with1)).dot(
        altitudes_with1.transpose()).dot(intensities_log)

    a = np.exp(theta[0])
    b = theta[1]

    # print('a', a, 'b', b, 'c', c)

    return np.array([a, b, c])<|MERGE_RESOLUTION|>--- conflicted
+++ resolved
@@ -37,20 +37,11 @@
     path = Path(path).resolve()
     path_mission = get_raw_folder(path) / "mission.yaml"
     path_raw = get_raw_folder(path)
-<<<<<<< HEAD
 
     print('path', path)
-
     path_processed = get_processed_folder(path)
-=======
-
-    print('path', path)
-
-    path_processed = get_processed_folder(path)
-
     print('path_processed', path_processed)
 
->>>>>>> 686cbc84
     Console.info('loading', path_mission, datetime.datetime.now())
     # load parameters from mission.yaml and correct_images.yaml
     # read_params(path to file, type of file: mission/correct_config)
@@ -136,17 +127,8 @@
             img_path = 'image'
 
             # read path to CSV file
-<<<<<<< HEAD
+
             auv_nav_filepath = path_processed / config_.config.auv_nav_path
-=======
-            print('path_processed', path_processed)
-            print('config', config_.config.auv_nav_path)
-            config_dirname = os.path.basename(config_.config.auv_nav_path)
-            # auv_nav_filepath = path_processed / config_.config.auv_nav_path
-            auv_nav_filepath = path_processed / config_dirname
-
-            print('auv_nav_filepath', auv_nav_filepath)
->>>>>>> 686cbc84
             src_file_dirpath = path_raw / img_path
             csv_path = 'csv/dead_reckoning/auv_dr_' + camera + '.csv'
             auv_nav_filepath = auv_nav_filepath / csv_path
@@ -176,29 +158,6 @@
                 raw_file_list[i_raw_file] = \
                     src_file_dirpath / str(camera + '_strobe') \
                     / os.path.basename(tmp_filename)
-
-<<<<<<< HEAD
-                # if i_raw_file < 5:
-                #     print('i_raw_file', i_raw_file)
-                #     print(tmp_filename)
-                #     print(raw_file_list[i_raw_file])
-
-                # print('camera_list:')
-                # print(camera_list[0])
-                # print(camera_list[1])
-                # print(camera_list[2])
-                # print(camera_list[3])
-                # print(camera_list[4])
-                #
-                # print('raw_file_list')
-                # print(raw_file_list[0])
-                # print(raw_file_list[1])
-                # print(raw_file_list[2])
-                # print(raw_file_list[3])
-                # print(raw_file_list[4])
-
-=======
->>>>>>> 686cbc84
             df_all = pd.concat([df_all, pd.DataFrame(
                 raw_file_list, columns=[label_raw_file])], axis=1)
 
@@ -219,11 +178,6 @@
             altitudes_all = df_all[label_altitude].values
             match_count = 0
 
-<<<<<<< HEAD
-=======
-            # print('df_all', df_all)
-
->>>>>>> 686cbc84
             # check if altitudes match with min and max provided in correct_images.yaml
             for i in range(len(altitudes_all)):
                 if altitudes_all[i] <= altitude_max and altitudes_all[
@@ -248,10 +202,6 @@
 
             dirpath = get_processed_folder(dirpath)
             print(dirpath)
-<<<<<<< HEAD
-=======
-
->>>>>>> 686cbc84
             dirpath = dirpath / 'attenuation_correction'
 
             if not dirpath.exists():
@@ -298,22 +248,11 @@
                 Console.warn(
                     'Attenuation correction parameters already exist.')
                 Console.warn('Code will overwrite existing parameters.')
-<<<<<<< HEAD
             else:
                 Console.warn(
                     'Code will quit - correction parameters already exist.')
                 Console.quit(
                     'Run correct_images with [parse] [-F] option for overwriting existing correction parameters.')
-=======
-
-            else:
-                Console.warn(
-                    'Code will quit - correction parameters already exist.')
-                Console.warn(
-                    'Run correct_images with [parse] [-F] option for overwriting existing correction parameters.')
-                continue
-            # sys.exit()
->>>>>>> 686cbc84
 
             if calculated_atn_crr_params_path is None:
                 calculated_atn_crr_params_path = dir_path_image_crr_params / 'atn_crr_params.npy'
@@ -420,34 +359,18 @@
             downsampling_memmap = True
 
             num_downsample = 500
-<<<<<<< HEAD
             print('len', len(idx_effective_data))
-=======
-
-            print('len', len(idx_effective_data))
-
->>>>>>> 686cbc84
             if len(idx_effective_data) > num_downsample:
                 copy_idx_effective_data = idx_effective_data.copy()
                 idx_effective_data = np.random.shuffle(
                     copy_idx_effective_data)
                 idx_effective_data = copy_idx_effective_data[0:num_downsample]
-<<<<<<< HEAD
-
-=======
->>>>>>> 686cbc84
             # print('down sampled idx effective data', idx_effective_data)
 
             # TODO optimisation
             bayer_filelist_for_memmap = [None] * len(idx_effective_data)
             for i_idx_effective in range(len(idx_effective_data)):
-<<<<<<< HEAD
                 bayer_filelist_for_memmap[i_idx_effective] = bayer_filelist[idx_effective_data[i_idx_effective]]
-=======
-                bayer_filelist_for_memmap[
-                    i_idx_effective] = bayer_filelist[idx_effective_data[
-                    i_idx_effective]]
->>>>>>> 686cbc84
 
             file_name_memmap_raw, memmap_raw = \
                 load_memmap_from_npy_filelist(
@@ -496,7 +419,6 @@
                                   desc=message):
                 tmp_min = altitude_min + idx_bin * bin_band
                 tmp_max = altitude_min + (idx_bin + 1) * bin_band
-<<<<<<< HEAD
 
                 # TODO optimisation
                 tmp_idx = []
@@ -538,50 +460,6 @@
 
                 del tmp_bin_imgs
 
-=======
-
-                # TODO optimisation
-                tmp_idx = []
-                tmp_idx_for_memmap = []
-                for i_idx in range(len(idx_effective_data)):
-                    if altitudes_all[idx_effective_data[i_idx]] >= tmp_min and \
-                            altitudes_all[idx_effective_data[i_idx]] < tmp_max:
-                        tmp_idx.append(idx_effective_data[i_idx])
-                        tmp_idx_for_memmap.append(i_idx)
-
-                if len(tmp_idx) == 0:
-                    continue
-
-                # tmp_bin_imgs = memmap_raw[tmp_idx]
-                tmp_altitudes = altitudes_all[tmp_idx]
-                tmp_bin_imgs = memmap_raw[tmp_idx_for_memmap]
-
-                # calculate sample image of current bin
-                tmp_bin_img_sample = np.zeros((a, b), np.float32)
-
-                if sampling_method == 'mean':
-                    tmp_bin_img_sample = np.mean(tmp_bin_imgs, axis=0)
-                    tmp_altitude_sample = np.mean(tmp_altitudes)
-
-
-                elif sampling_method == 'mean_trimmed':
-                    #     TOOD implement trimmed mean and std
-                    tmp_bin_img_sample, dummy = calc_img_mean_and_std_trimmed(
-                        tmp_bin_imgs, trim_ratio, calc_std=False,
-                        effective_index=-1)
-                    tmp_altitude_sample = np.mean(tmp_altitudes)
-
-
-                elif sampling_method == 'median':
-                    # else:
-                    tmp_bin_img_sample = np.median(tmp_bin_imgs, axis=0)
-                    tmp_altitude_sample = np.mean(
-                        tmp_altitudes)
-                    # altitude value is calculated as mean because it has less varieance.
-
-                del tmp_bin_imgs
-
->>>>>>> 686cbc84
                 each_bin_image_list.append(tmp_bin_img_sample)
                 altitudes_ret.append(tmp_altitude_sample)
 
@@ -703,13 +581,9 @@
                          cfg_filepath, datetime.datetime.now())
 
             del memmap_raw
-<<<<<<< HEAD
+
             path_parent = Path(path).parents[4]
             for file_name in Path(path_parent).glob('*.map'):
-
-=======
-            for file_name in Path(file_name_memmap_raw).glob('*.map'):
->>>>>>> 686cbc84
                 Path(file_name).unlink()
 
             Console.info(
@@ -1180,13 +1054,8 @@
                          cfg_filepath, datetime.datetime.now())
 
             del memmap_raw
-<<<<<<< HEAD
             path_parent = Path(path).parents[4]
             for file_name in Path(path_parent).glob('*.map'):
-
-=======
-            for file_name in Path(file_name_memmap_raw).glob('*.map'):
->>>>>>> 686cbc84
                 Path(file_name).unlink()
 
             Console.info(
@@ -1638,13 +1507,8 @@
                          cfg_filepath, datetime.datetime.now())
 
             del memmap_raw
-<<<<<<< HEAD
             path_parent = Path(path).parents[4]
             for file_name in Path(path_parent).glob('*.map'):
-
-=======
-            for file_name in Path(file_name_memmap_raw).glob('*.map'):
->>>>>>> 686cbc84
                 Path(file_name).unlink()
 
             Console.info(
