import datetime
import sys
import random
import socket
import uuid
import os

import cv2
import imageio
import joblib
import glob
import matplotlib.pyplot as plt
import numpy as np
import pandas as pd
import scipy.ndimage.filters as filters
import yaml
from scipy import optimize
from tqdm import trange
from pathlib import Path

from oplab.console import Console
from oplab.folder_structure import get_raw_folder
from oplab.folder_structure import get_processed_folder
from oplab.folder_structure import get_config_folder
from correct_images.read_mission import read_params

from numpy.linalg import inv


def calculate_correction_parameters(path, force):
    """

    :param path_mission: Path to 'mission.yaml'.
    :param path_correct: Path to 'correct_images.yaml'
    :return: None. Result image files and configurations are saved as files.
    """
    path = Path(path).resolve()
    path_mission = get_raw_folder(path) / "mission.yaml"
    path_raw = get_raw_folder(path)

    print("path", path)

    path_processed = get_processed_folder(path)

    print("path_processed", path_processed)

    Console.info("loading", path_mission, datetime.datetime.now())
    # load parameters from mission.yaml and correct_images.yaml
    # read_params(path to file, type of file: mission/correct_config)
    mission = read_params(path_mission, "mission")
    camera_format = mission.image.format
    path_correct = get_config_folder(path) / "correct_images.yaml"

    # load default correct_images.yaml if it does not exist in configuration folder structure
    if not path_correct.exists():
        root = Path(__file__).parents[1]
        default_file = root / "correct_images/default_yaml" / "correct_images.yaml"
        Console.warn(
            "Cannot find {}, generating default from {}".format(
                path_correct, default_file
            )
        )

        default_file.copy(path_correct)
        Console.info("loading", path_correct, datetime.datetime.now())

        # discovering default parameters from mission.yaml for default correct_images.yaml

        for entry in os.scandir(path_processed):
            # print(entry)
            if entry.is_dir():
                if "json_renav_" in entry.path:
                    json_path = entry.path
        print("JSON:", json_path)
        with path_correct.open("r") as f:
            params = yaml.safe_load(f)
            params["config"]["auv_nav_path"] = json_path
            params["config"]["format"] = camera_format
            if camera_format == "seaxerocks_3":
                params["config"]["camera1"] = "Cam51707925"
                params["config"]["camera2"] = "Cam51707923"
                # params['config']['camera3'] = 'LM165'
            elif camera_format == "acfr_standard" or camera_format == "unaggi":
                params["config"]["camera1"] = "LC"
                params["config"]["camera2"] = "RC"
            elif camera_format == "biocam":
                # TODO check convention
                # params['config']['camera1'] = 'cam61003146_strobe'
                # params['config']['camera2'] = 'cam61004444_strobe'
                params["config"]["camera1"] = "cam61003146"
                params["config"]["camera2"] = "cam61004444"

        # dump default parameters camera and auv_nav_path to correct_images.yaml file
        with path_correct.open("w") as f:
            yaml.dump(params, f)

    print("path_correct", path_correct)

    # load parameters from correct_images.yaml if it already exists
    config_ = read_params(path_correct, "correct")
    label_raw_file = "raw file"
    label_altitude = " Altitude [m]"
    altitude_max = config_.attenuation_correction.altitude_max.get("max")
    altitude_min = config_.attenuation_correction.altitude_min.get("min")
    sampling_method = config_.attenuation_correction.sampling_method
    format_ = config_.config.format

    # check for image format: biocam, seaxerocks_3, acfr_standard,
    
    camera_iterations = 2
    for i in range(camera_iterations):
        if i is 0:
            camera = config_.config.camera_1
        elif i is 1:
            camera = config_.config.camera_2

    if format_ == "biocam" or format_ == "acfr_standard":
        src_file_format = "tif"
    elif format_ == "seaxerocks_3":
        src_file_format = "raw"

    if format_ == "acfr_standard":
        camera_lr = camera

    calculated_atn_crr_params_path = None
    dst_file_format = config_.output.dst_file_format
    joblib_verbose = 3
    init_atn_crr_params_path = None
    trim_ratio = 0.2

    # load src file or target files to data frame
    src_filelist_path = None

    if format_ == "seaxerocks_3" or format_ == "acfr_standard":
        if src_filelist_path is not None:
            df_all = pd.read_csv(str(src_filelist_path))
            if src_file_format == "tif" or src_file_format == "tif":
                df_all = df_all.query(
                        'Imagenumber.str.contains('+str(camera_lr)+')', engine="python"
                    )

        else:
            if camera_format == "seaxerocks_3":
                img_p = mission.image.cameras_0.get("path")

                if camera in img_p:
                    img_path = img_p
                    camera_serial = mission.image.cameras_0.get("name")
                else:
                    img_p = mission.image.cameras_1.get("path")
                    if camera in img_p:
                        img_path = img_p
                        camera_serial = mission.image.cameras_1.get("name")
                    else:
                        img_p = mission.image.cameras_2.get("path")
                        if camera in img_p:
                            img_path = img_p
                            camera_serial = mission.image.cameras_2.get("name")
                        else:
<<<<<<< HEAD
                            print(
                                "Mission yaml file does not have path to camera: ",
                                camera,
                            )
=======
                            img_p = mission.image.cameras_2.get('path')
                            if camera in img_p:
                                img_path = img_p
                                camera_serial = mission.image.cameras_2.get(
                                    'name')
                            else:
                                print(
                                    'Mission yaml file does not have path to camera: ',
                                    camera)
                                continue
                else:
                    img_path = mission.image.cameras_0.get('path')
                auv_nav_filepath = Path(config_.config.auv_nav_path).resolve()
                src_file_dirpath = path_raw / img_path
                print('SRC:', src_file_dirpath)
                if camera_format == 'seaxerocks_3':
                    csv_path = 'csv/dead_reckoning/auv_dr_' + camera_serial + '.csv'
                else:
                    camera_lr = 'LC'   # Fix for compatibility
                    csv_path = 'csv/dead_reckoning/auv_dr_' + camera_lr + '.csv'
                # auv_nav_filepath = path_processed / anf
                auv_nav_filepath = auv_nav_filepath / csv_path

                df_all = pd.read_csv(auv_nav_filepath,
                                     dtype={'Imagenumber': object})
                raw_file_list = [None] * len(df_all)
                for i_file in range(len(raw_file_list)):
                    if src_file_format == 'raw':
                        raw_file_list[i_file] = src_file_dirpath / str(
                            df_all['Imagenumber'][i_file].zfill(7) + '.raw')
                    elif src_file_format == 'tif':
                        raw_file_list[i_file] = src_file_dirpath / \
                                                df_all['Imagenumber'][i_file]
                    else:
                        Console.error('src_file_format:', src_file_format,
                                      'is incorrect.')
                        return
                df_all = pd.concat([df_all, pd.DataFrame(
                    raw_file_list, columns=[label_raw_file])], axis=1)
            src_filelist = df_all[label_raw_file]

            # for attenuation correction
            target_altitude = None  # load_data.get('target_altitude', None)
            curve_fit_trial_num = 1  # load_data.get('curve_fit_trial_num', 1)
            # attenuation_correction_parameter_file_path = load_data.get('attenuation_correction_parameter_file_path', None)
            bin_band = 0.1  # load_data.get('bin_band', 0.1)  # 0.1m for AE2000
            min_sample_per_bin = 5  # load_data.get('min_sample_per_bin', 5)
            max_sample_per_bin = 100  # load_data.get('max_sample_per_bin', 100)
            # load_data.get('median_filter_kernel_size', 1)
            median_filter_kernel_size = 1

            # remove too low or too high altitude file and too small file size file
            altitudes_all = df_all[label_altitude].values
            match_count = 0

            # check if altitudes match with min and max provided in correct_images.yaml
            for i in range(len(altitudes_all)):
                if altitudes_all[i] <= altitude_max and altitudes_all[
                    i] >= altitude_min:
                    match_count = match_count + 1
            if match_count < 1:
                Console.quit(
                    'altitude values in dive dataset do not match with minimum and maximum altitude provided in correct_images.yaml')
>>>>>>> 93667e78
            else:
                img_path = mission.image.cameras_0.get("path")
            auv_nav_filepath = Path(config_.config.auv_nav_path).resolve()
            src_file_dirpath = path_raw / img_path
            print("SRC:", src_file_dirpath)
            if camera_format == "seaxerocks_3":
                csv_path = "csv/dead_reckoning/auv_dr_" + camera_serial + ".csv"
            else:
                csv_path = "csv/dead_reckoning/auv_dr_" + camera_lr + ".csv"
            # auv_nav_filepath = path_processed / anf
            auv_nav_filepath = auv_nav_filepath / csv_path

            df_all = pd.read_csv(auv_nav_filepath, dtype={"Imagenumber": object})
            raw_file_list = [None] * len(df_all)
            for i_file in range(len(raw_file_list)):
                if src_file_format == "raw":
                    raw_file_list[i_file] = src_file_dirpath / str(
                        df_all["Imagenumber"][i_file].zfill(7) + ".raw"
                    )
                elif src_file_format == "tif":
                    raw_file_list[i_file] = (
                        src_file_dirpath / df_all["Imagenumber"][i_file]
                    )
                else:
                    Console.error(
                        "src_file_format:", src_file_format, "is incorrect."
                    )
                    return
            df_all = pd.concat(
                [df_all, pd.DataFrame(raw_file_list, columns=[label_raw_file])],
                axis=1,
            )
        src_filelist = df_all[label_raw_file]
    elif format_ =='biocam':
        # read path to raw images from mission.yaml file
        img_path = "image"

        # read path to CSV file
        print("path_processed", path_processed)
        print("config", config_.config.auv_nav_path)
        config_dirname = os.path.basename(config_.config.auv_nav_path)
        # auv_nav_filepath = path_processed / config_.config.auv_nav_path
        auv_nav_filepath = path_processed / config_dirname

        print("auv_nav_filepath", auv_nav_filepath)
        src_file_dirpath = path_raw / img_path
        csv_path = "csv/dead_reckoning/auv_dr_" + camera + ".csv"
        auv_nav_filepath = auv_nav_filepath / csv_path

        filepath1 = src_file_dirpath / str(camera + "_strobe/*.*")
        filepath1b = src_file_dirpath / str(camera + "_laser/*.*")

        camera_list = glob.glob(str(filepath1))

        df_all = pd.read_csv(
            auv_nav_filepath, dtype={"Imagenumber": object}, engine="python"
        )

        # TODO process only strobe
        # camera_list.extend(glob.glob(str(filepath1b)))

        # TODO taking care of order in 'raw file list'
        raw_file_list_all = [
            line for line in camera_list if ".txt" not in line and "._" not in line
        ]

        raw_file_list = [None] * len(df_all)
        print("length", len(df_all))
        for i_raw_file in range(len(raw_file_list)):
            # print('i_raw_file', i_raw_file)

            tmp_filename = df_all["Imagenumber"][i_raw_file]
            raw_file_list[i_raw_file] = (
                src_file_dirpath
                / str(camera + "_strobe")
                / os.path.basename(tmp_filename)
            )

        df_all = pd.concat(
            [df_all, pd.DataFrame(raw_file_list, columns=[label_raw_file])], axis=1
        )

        print("auv_nav_filepath:", auv_nav_filepath)

        src_filelist = df_all[label_raw_file]

    target_altitude = None
    curve_fit_trial_num = 1

    bin_band = 0.1
    min_sample_per_bin = 5
    max_sample_per_bin = 100
    median_filter_kernel_size = 1

    # remove too low or too high altitude file and too small file size file
    altitudes_all = df_all[label_altitude].values
    match_count = 0

    # print('df_all', df_all)

    # check if altitudes match with min and max provided in correct_images.yaml
    for i in range(len(altitudes_all)):
        if (
            altitudes_all[i] <= altitude_max
            and altitudes_all[i] >= altitude_min
        ):
            match_count = match_count + 1
    if match_count < 1:
        Console.quit(
            "Altitude values in dive dataset do not match "
            + "with minimum and maximum altitude provided "
            + "in correct_images.yaml"
        )
    else:
        # print('altitudes_all', altitudes_all)
        idx_effective_data = np.where(
            (altitudes_all >= altitude_min) & (altitudes_all <= altitude_max)
        )
        if format_ == "biocam":
            idx_effective_data=idx_effective_data[0]

    if format_ == "seaxerocks_3" or format_ == "acfr_standard":
        dirpath = src_filelist[0].parent
        dirpath = get_processed_folder(dirpath)

        dirpath = dirpath / "attenuation_correction"
        if not dirpath.exists():
            dirpath.mkdir(parents=True)
        dirpath_atn_crr = dirpath / "tmp_atn_crr"
        bayer_folder_name = "bayer_" + camera
        dirpath_bayer = dirpath / bayer_folder_name
        if not dirpath_bayer.exists():
            dirpath_bayer.mkdir(parents=True)

        # file path of output image data
        dst_filelist = [None] * len(df_all)
        bayer_filelist = [None] * len(df_all)
        atn_crr_filelist = [None] * len(df_all)
        for i_dst_file in range(len(dst_filelist)):
            tmp_filepath = src_filelist[i_dst_file]
            file_stem = get_processed_folder(tmp_filepath).stem
            dst_filelist[i_dst_file] = dirpath / str(
                file_stem + "." + dst_file_format
            )
            bayer_filelist[i_dst_file] = dirpath_bayer / str(file_stem + ".npy")
            atn_crr_filelist[i_dst_file] = dirpath_atn_crr / str(file_stem + ".npy")
    elif format_ == "biocam":
        dirpath = path_processed / "image/attenuation_correction"
        print("DIRPATH: ", dirpath)
        if not dirpath.exists():
            dirpath.mkdir(parents=True)
        dirpath_atn_crr = dirpath / "tmp_atn_crr"
        bayer_folder_name = "bayer_" + camera
        dirpath_bayer = dirpath / bayer_folder_name
        if not dirpath_bayer.exists():
            dirpath_bayer.mkdir(parents=True)

        # file path of output image data
        dst_filelist = [None] * len(df_all)
        bayer_filelist = [None] * len(df_all)
        atn_crr_filelist = [None] * len(df_all)
        for i_dst_file in range(len(dst_filelist)):
            tmp_filepath = src_filelist[i_dst_file]
            file_stem = get_processed_folder(tmp_filepath).stem
            dst_filelist[i_dst_file] = dirpath / str(
                file_stem + "." + dst_file_format
            )
            bayer_filelist[i_dst_file] = dirpath_bayer / str(file_stem + ".npy")
            atn_crr_filelist[i_dst_file] = dirpath_atn_crr / str(file_stem + ".npy")

        # print('df_all', df_all)
        # print('bayer_filelist', bayer_filelist)


    # file path of metadata
    params_folder_name = "params_" + camera
    dir_path_image_crr_params = dst_filelist[0].parent / params_folder_name
    if not dir_path_image_crr_params.exists():
        dir_path_image_crr_params.mkdir(parents=True)
        Console.info(
            "code will compute correction parameters for this Camera for first time."
        )
    else:
        print(dir_path_image_crr_params)
        if force is True:
            Console.warn("Attenuation correction parameters already exist.")
            Console.warn("Code will overwrite existing parameters.")

        else:
            Console.warn(
                "Code will quit - correction parameters already exist."
            )
            Console.warn(
                "Run correct_images with [parse] [-F] option for overwriting existing correction parameters."
            )
            sys.exit()

    if calculated_atn_crr_params_path is None:
        calculated_atn_crr_params_path = (
            dir_path_image_crr_params / "atn_crr_params.npy"
        )
    file_list_raw = df_all[label_raw_file].values.tolist()

    if src_file_format == "raw":
        # xviii camera
        a, b = 1024, 1280
        # developing .raw data to bayer data of uint32 numpy array.
        Console.info(
            "start loading bayer images",
            len(file_list_raw),
            "files to",
            dirpath_bayer,
            datetime.datetime.now(),
        )
        src_file_list_not_exist = []
        bayer_file_list_not_exsit = []
        for idx_raw in range(len(file_list_raw)):
            if not bayer_filelist[idx_raw].exists():
                src_file_list_not_exist.append(file_list_raw[idx_raw])
                bayer_file_list_not_exsit.append(bayer_filelist[idx_raw])

        Console.info(
            len(file_list_raw) - len(bayer_file_list_not_exsit),
            "files have already existed.",
        )
        task_num = 100
        num_loop = int(len(bayer_file_list_not_exsit) / task_num) + 1
        start_idx = 0
        idx_total = start_idx
        end_idx = 0
        while start_idx < len(bayer_file_list_not_exsit):

            Console.info(
                "processing load_xviii_bayer_from_binary",
                int(start_idx / task_num) + 1,
                "/",
                num_loop,
                "of total",
                len(bayer_file_list_not_exsit),
                "files",
                datetime.datetime.now(),
                flush=True,
            )

            end_idx = start_idx + task_num
            if end_idx > len(bayer_file_list_not_exsit):
                end_idx = len(bayer_file_list_not_exsit)

            raw_img_for_size = np.fromfile(
                str(src_file_list_not_exist[start_idx]), dtype=np.uint8
            )
            arg_bayer_img = np.zeros(
                (end_idx - start_idx, raw_img_for_size.shape[0]),
                dtype=raw_img_for_size.dtype,
            )
            for idx_raw in range(start_idx, end_idx):
                arg_bayer_img[idx_raw - start_idx, :] = np.fromfile(
                    str(src_file_list_not_exist[idx_raw]),
                    dtype=raw_img_for_size.dtype,
                )
            results = joblib.Parallel(n_jobs=-2, verbose=joblib_verbose)(
                [
                    joblib.delayed(load_xviii_bayer_from_binary)(
                        arg_bayer_img[idx_arg, :]
                    )
                    for idx_arg in range(end_idx - start_idx)
                ]
            )

            for idx_raw in range(start_idx, end_idx):
                np.save(
                    bayer_file_list_not_exsit[idx_raw],
                    results[idx_raw - start_idx],
                )

            start_idx = end_idx

    elif src_file_format == "tif" or src_file_format == "tiff":
        # unaggi camera
        Console.info(
            "start loading tif images",
            len(file_list_raw),
            "files to",
            dirpath_bayer,
            datetime.datetime.now(),
        )
        src_file_list_not_exist = []
        bayer_file_list_not_exsit = []
        for idx_raw in range(len(file_list_raw)):
            if not bayer_filelist[idx_raw].exists():
                src_file_list_not_exist.append(file_list_raw[idx_raw])
                bayer_file_list_not_exsit.append(bayer_filelist[idx_raw])

        Console.info(
            len(file_list_raw) - len(bayer_file_list_not_exsit),
            "files have already existed.",
        )
        Console.info(len(bayer_file_list_not_exsit), "files will be " "loaded.")

        tmp_tif_for_size = imageio.imread(file_list_raw[0])
        a = tmp_tif_for_size.shape[0]
        b = tmp_tif_for_size.shape[1]

        for i_file_not_exist in trange(len(src_file_list_not_exist)):
            tmp_tif = imageio.imread(src_file_list_not_exist[i_file_not_exist])
            tmp_npy = np.zeros([a, b], np.uint16)
            tmp_npy[:, :] = np.array(tmp_tif, np.uint16)
            np.save(bayer_file_list_not_exsit[i_file_not_exist], tmp_npy)

    # caluculate attenuation correction parameter
    if target_altitude is None:
        target_altitude = float(np.mean(altitudes_all[idx_effective_data]))

    file_name_memmap_raw, memmap_raw = load_memmap_from_filelist(bayer_filelist)



    Console.info(
        "start calculate mean and std of raw img", datetime.datetime.now()
    )

    img_mean_raw, img_std_raw = calc_img_mean_and_std_trimmed(
        memmap_raw,
        trim_ratio,
        calc_std=True,
        effective_index=idx_effective_data,
    )

    dirpath_img_mean_raw = dir_path_image_crr_params / "bayer_img_mean_raw"
    dirpath_img_std_raw = dir_path_image_crr_params / "bayer_img_std_raw"
    np.save(str(dirpath_img_mean_raw), img_mean_raw)
    np.save(str(dirpath_img_std_raw), img_std_raw)

    list_dirpath = [dirpath_img_mean_raw, dirpath_img_std_raw]
    list_img = [img_mean_raw, img_std_raw]
    for i_img in range(len(list_img)):
        save_bayer_array_png(list_dirpath[i_img], list_img[i_img])

    # calculate regression parameters for all pixels and channels
    Console.info("start attenuation correction parameter calculation.")

    # 3 is number of parameter in exp_curve other than x
    atn_crr_params = np.zeros([a, b, 3])
    atn_crr_params = atn_crr_params.reshape([a * b, 3])

    hist_bounds = np.arange(altitude_min, altitude_max, bin_band)
    idxs = np.digitize(altitudes_all, hist_bounds)
    altitudes_ret = []
    each_bin_image_list = []
    tmp_altitude_sample = 0.0
    message = "start calculating histogram " + datetime.datetime.now().strftime(
        "%Y-%m-%d %H:%M:%S"
    )

<<<<<<< HEAD
            # print('sampling_method', sampling_method)
    for idx_bin in trange(1, hist_bounds.size, ascii=True, desc=message):
        tmp_altitudes = altitudes_all[np.where(idxs == idx_bin)]
        if len(tmp_altitudes) > min_sample_per_bin:
            # calculate sample image in this bin
            tmp_idx = np.where(idxs == idx_bin)[0]
            if len(tmp_idx) > max_sample_per_bin:
                tmp_idx = random.sample(list(tmp_idx), max_sample_per_bin)
                tmp_altitudes = altitudes_all[tmp_idx]
=======
            else:
                if camera_format == 'seaxerocks_3':
                    img_p = mission.image.cameras_0.get('path')

                    if camera in img_p:
                        img_path = img_p
                        camera_serial = mission.image.cameras_0.get('name')
                    else:
                        img_p = mission.image.cameras_1.get('path')
                        if camera in img_p:
                            img_path = img_p
                            camera_serial = mission.image.cameras_1.get('name')
                        else:
                            img_p = mission.image.cameras_2.get('path')
                            if camera in img_p:
                                img_path = img_p
                                camera_serial = mission.image.cameras_2.get(
                                    'name')
                            else:
                                print(
                                    'Mission yaml file does not have path to camera: ',
                                    camera)
                                sys.exit()
                else:
                    img_path = mission.image.cameras_0.get('path')
                auv_nav_filepath = Path(config_.config.auv_nav_path).resolve()
                src_file_dirpath = path_raw / img_path
                if camera_format == 'seaxerocks_3':
                    csv_path = 'csv/dead_reckoning/auv_dr_' + camera_serial + '.csv'
                else:
                    csv_path = 'csv/dead_reckoning/auv_dr_' + camera_lr + '.csv'
                # auv_nav_filepath = path_processed / anf
                csv_filepath = get_processed_folder(auv_nav_filepath) / csv_path
                df_all = pd.read_csv(csv_filepath,
                                     dtype={'Imagenumber': object})
                raw_file_list = [None] * len(df_all)
                for i_file in range(len(raw_file_list)):
                    if src_file_format == 'raw':
                        raw_file_list[i_file] = src_file_dirpath / str(
                            df_all['Imagenumber'][i_file].zfill(7) + '.raw')
                    elif src_file_format == 'tif':
                        raw_file_list[i_file] = src_file_dirpath / \
                                                df_all['Imagenumber'][i_file]
                    else:
                        Console.error('src_file_format:', src_file_format,
                                      'is incorrect.')
                        return
                df_all = pd.concat([df_all, pd.DataFrame(
                    raw_file_list, columns=[label_raw_file])], axis=1)
            src_filelist = df_all[label_raw_file]

            # for attenuation correction
            target_altitude = None  # load_data.get('target_altitude', None)
            curve_fit_trial_num = 1  # load_data.get('curve_fit_trial_num', 1)
            # attenuation_correction_parameter_file_path = load_data.get('attenuation_correction_parameter_file_path', None)
            bin_band = 0.1  # load_data.get('bin_band', 0.1)  # 0.1m for AE2000
            min_sample_per_bin = 5  # load_data.get('min_sample_per_bin', 5)
            max_sample_per_bin = 100  # load_data.get('max_sample_per_bin', 100)
            # load_data.get('median_filter_kernel_size', 1)
            median_filter_kernel_size = 1

            # remove too low or too high altitude file and too small file size file
            altitudes_all = df_all[label_altitude].values
            match_count = 0

            # check if altitudes match with min and max provided in correct_images.yaml
            for i in range(len(altitudes_all)):
                if altitudes_all[i] <= altitude_max and altitudes_all[
                    i] >= altitude_min:
                    match_count = match_count + 1
            if match_count < 1:
                Console.quit(
                    'altitude values in dive dataset do not match with minimum and maximum altitude provided in correct_images.yaml')
            else:
                idx_effective_data = np.where(
                    (altitudes_all >= altitude_min) & (
                            altitudes_all <= altitude_max))

            # configure output file path
            dirpath = src_filelist[0].parent
            dirpath = get_processed_folder(dirpath)
            dirpath = dirpath / 'attenuation_correction'
            if not dirpath.exists():
                dirpath.mkdir(parents=True)
            dirpath_atn_crr = dirpath / 'tmp_atn_crr'
            bayer_folder_name = 'bayer_' + camera
            dirpath_bayer = dirpath / bayer_folder_name
            if not dirpath_bayer.exists():
                dirpath_bayer.mkdir(parents=True)

            # file path of output image data
            dst_filelist = [None] * len(df_all)
            bayer_filelist = [None] * len(df_all)
            atn_crr_filelist = [None] * len(df_all)
            for i_dst_file in range(len(dst_filelist)):
                tmp_filepath = src_filelist[i_dst_file]
                file_stem = get_processed_folder(tmp_filepath).stem
                dst_filelist[i_dst_file] = dirpath / str(
                    file_stem + '.' + dst_file_format)
                bayer_filelist[i_dst_file] = dirpath_bayer / str(
                    file_stem + '.npy')
                atn_crr_filelist[i_dst_file] = dirpath_atn_crr / str(
                    file_stem + '.npy')

            # file path of metadata
            params_folder_name = 'params_' + camera
            dir_path_image_crr_params = dst_filelist[
                                            0].parent / params_folder_name
            if not dir_path_image_crr_params.exists():
                dir_path_image_crr_params.mkdir(parents=True)
                Console.info(
                    'code will compute correction parameters for this Camera for first time.')
            else:
                print(dir_path_image_crr_params)
                if force is True:
                    Console.warn(
                        'Attenuation correction parameters already exist.')
                    Console.warn('Code will overwrite existing parameters.')
>>>>>>> 93667e78

            tmp_bin_imgs = memmap_raw[tmp_idx]
            # calculate sample image of current bin
            tmp_bin_img_sample = np.zeros((a, b), np.float32)

            if sampling_method == "mean":
                tmp_bin_img_sample = np.mean(tmp_bin_imgs, axis=0)
                tmp_altitude_sample = np.mean(tmp_altitudes)

            elif sampling_method == "mean_trimmed":
                #     TOOD implement trimmed mean and std
                tmp_bin_img_sample, dummy = calc_img_mean_and_std_trimmed(
                    tmp_bin_imgs, trim_ratio, calc_std=False, effective_index=-1
                )
                tmp_altitude_sample = np.mean(tmp_altitudes)

            elif sampling_method == "median":
                # else:
                tmp_bin_img_sample = np.median(tmp_bin_imgs, axis=0)
                tmp_altitude_sample = np.mean(tmp_altitudes)
                # altitude value is calculated as mean because it has less varieance.

            del tmp_bin_imgs

            each_bin_image_list.append(tmp_bin_img_sample)

            # print('added altitude value', tmp_altitude_sample)
            altitudes_ret.append(tmp_altitude_sample)

    imgs_for_calc_atn = np.array(each_bin_image_list)

    imgs_for_calc_atn = imgs_for_calc_atn.reshape(
        [len(each_bin_image_list), a * b]
    )
    altitudes_for_calc_atn = altitudes_ret

    Console.info("start curve fitting", datetime.datetime.now())
    if init_atn_crr_params_path is not None:
        initial_atn_crr_params = np.load(init_atn_crr_params_path)
        initial_atn_crr_params = initial_atn_crr_params.reshape([a * b, 3])

        # all pixels
        results = joblib.Parallel(n_jobs=-2, verbose=joblib_verbose)(
            [
                joblib.delayed(optim_exp_curve_param_with_init)(
                    altitudes_for_calc_atn,
                    imgs_for_calc_atn[:, i_pixel],
                    initial_atn_crr_params[i_pixel, :],
                )
                for i_pixel in range(a * b)
            ]
        )
        atn_crr_params = np.array(results)

    else:
        results = joblib.Parallel(n_jobs=-2, verbose=joblib_verbose)(
            [
                joblib.delayed(optim_exp_curve_param_auto_init)(
                    altitudes_for_calc_atn,
                    imgs_for_calc_atn[:, i_pixel],
                    curve_fit_trial_num,
                )
                for i_pixel in range(a * b)
            ]
        )
        atn_crr_params = np.array(results)

    atn_crr_params = atn_crr_params.reshape([a, b, 3])


    if calculated_atn_crr_params_path is None:
        calculated_atn_crr_params_path = (
            dir_path_image_crr_params / "atn_crr_params.npy"
        )

    # visualise attenuation parameters
    outpath = calculated_atn_crr_params_path.parent
    if not outpath.exists():
        outpath.mkdir(parents=True)

    np.save(str(calculated_atn_crr_params_path), atn_crr_params)
    Console.info(
        "atn_crr_params has been saved to",
        calculated_atn_crr_params_path,
        datetime.datetime.now(),
    )

    save_atn_crr_params_png(outpath, atn_crr_params)

    # apply attenuation correction parameters to raw images in memmap
    gain = calc_attenuation_correction_gain(target_altitude, atn_crr_params)
    message = "applying attenuation correction to raw " + datetime.datetime.now().strftime(
        "%Y-%m-%d %H:%M:%S"
    )
    for i_img in trange(memmap_raw.shape[0], ascii=True, desc=message):
        # memmap data can not be updated in joblib .
        memmap_raw[i_img, ...] = apply_atn_crr_2_img(
            memmap_raw[i_img, ...],
            altitudes_all[idx_effective_data[i_img]],
            atn_crr_params,
            gain,
        )

    Console.info(
        "start calculating mean and std of attenuation corrected images",
        datetime.datetime.now(),
        flush=True,
    )


    # TODO debug
    # trim_ratio = 0
    img_mean_atn_crr, img_std_atn_crr = calc_img_mean_and_std_trimmed(
        memmap_raw, trim_ratio, calc_std=True, effective_index=-1
    )

    dirpath_img_mean_atn_crr = (
        dir_path_image_crr_params / "bayer_img_mean_atn_crr"
    )
    dirpath_img_std_atn_crr = (
        dir_path_image_crr_params / "bayer_img_std_atn_crr"
    )
    np.save(str(dirpath_img_mean_atn_crr), img_mean_atn_crr)
    np.save(str(dirpath_img_std_atn_crr), img_std_atn_crr)

    # visualize mean and std images
    list_dirpath = [dirpath_img_mean_atn_crr, dirpath_img_std_atn_crr]
    list_img = [img_mean_atn_crr, img_std_atn_crr]
    for i_img in range(len(list_img)):
        save_bayer_array_png(list_dirpath[i_img], list_img[i_img])

    # convert bayer_file_path from absolute path to filename
    for i_bayer_file in range(len(bayer_filelist)):
        tmp_filepath = src_filelist[i_bayer_file]
        file_stem = get_processed_folder(tmp_filepath).stem
        bayer_filelist[i_bayer_file] = str(file_stem + ".npy")
        # bayer_filelist[i_bayer_file] = '..' / bayer_filelist[i_bayer_file].relative_to(dirpath.parent)

    # save file list includes altitude and filepath of bayer image
    file_list_name = dir_path_image_crr_params / "filelist.csv"
    df_all = pd.concat(
        [df_all, pd.DataFrame(bayer_filelist, columns=["bayer file"])], axis=1
    )
    df_all.to_csv(file_list_name)


    dict_cfg = {
        "src_filelist_path": src_filelist_path,
        "label_raw_file": label_raw_file,
        "label_altitude": label_altitude,
        "altitude_min": altitude_min,
        "altitude_max": altitude_max,
        "calculated_atn_crr_params_path": str(
            calculated_atn_crr_params_path.resolve()
        ),
        "median_filter_kernel_size": median_filter_kernel_size,
        "sampling_method": sampling_method,
        "dst_file_format": dst_file_format,
        "target_altitude": target_altitude,
        "src_file_format": src_file_format,
        "bin_band": bin_band,
        "min_sample_per_bin": min_sample_per_bin,
        "max_sample_per_bin": max_sample_per_bin,
    }

    cfg_filepath = dir_path_image_crr_params / "config.yaml"
    with cfg_filepath.open("w") as cfg_file:
        yaml.dump(dict_cfg, cfg_file, default_flow_style=False)
    Console.info(
        "Done. Configurations are saved to ",
        cfg_filepath,
        datetime.datetime.now(),
    )

    del memmap_raw

    for file_name in Path(file_name_memmap_raw).glob("*.map"):
        Path(file_name).unlink()

    Console.info("#########.......Parse is completed ........#########")


def load_xviii_bayer_from_binary(xviii_binary_data):
    """
    Load bayer data of Xviii camera image from raw binary data.
    :param xviii_binary_data: raw binary of xviii image. Should be loaded by 'np.fromfile('path_of_xviii_raw_data(.raw)')'
    :return: bayer data of xviii image
    """
    img_h = 1024
    img_w = 1280
    bayer_img = np.zeros((img_h, img_w), dtype=np.uint32)

    # https://github.com/ocean-perception/image_conversion/blob/master/src/xviii_demosaic.cpp
    # read raw data and put them into bayer patttern.
    count = 0
    for i in range(0, img_h, 1):
        for j in range(0, img_w, 4):
            work = xviii_binary_data[count : count + 12]
            bayer_img[i, j] = (
                (work[3] & 0xFF) << 16 | ((work[2] & 0xFF) << 8) | (work[1] & 0xFF)
            )
            bayer_img[i, j + 1] = (
                ((work[0] & 0xFF) << 16) | ((work[7] & 0xFF) << 8) | (work[6] & 0xFF)
            )
            bayer_img[i, j + 2] = (
                ((work[5] & 0xFF) << 16) | ((work[4] & 0xFF) << 8) | (work[11] & 0xFF)
            )
            bayer_img[i, j + 3] = (
                ((work[10] & 0xFF) << 16) | ((work[9] & 0xFF) << 8) | (work[8] & 0xFF)
            )
            count += 12

    return bayer_img


def calc_img_mean_and_std_trimmed(
    src_imgs, ratio_trimming, calc_std=True, effective_index=-1
):
    """
    calc trimmed mean and standard deviation images of input images.
    The rate of tirimming should be designated
    :param src_imgs: numpy array of source images. The size should be [number_of_source_images, height fo each image, width of each image, channel of each image]
    :param ratio_trimming: The ratio of trimming for outlier removal. If 0.2 is given, the function remove the pixel values in the range lower than 10% and higher than 90%.
    :param calc_std: if False, this function calculate only mean value.
    :return: [ret_mean, ret_std]
    """

    [n, a, b] = src_imgs.shape
    ret_mean = np.zeros((a, b), np.float32)
    ret_std = np.zeros((a, b), np.float32)

    if effective_index == -1:
        effective_index = [list(range(0, n))]

    message = "calculating trimmed mean and std of images " + datetime.datetime.now().strftime(
        "%Y-%m-%d %H:%M:%S"
    )

    if ratio_trimming <= 0:
        ret_mean = np.mean(src_imgs, axis=0)
        ret_std = np.std(src_imgs, axis=0)

    else:
        for idx_a in trange(a, ascii=True, desc=message):
            results = joblib.Parallel(n_jobs=-2, verbose=0)(
                [
                    joblib.delayed(calc_mean_and_std_trimmed)(
                        src_imgs[effective_index, idx_a, idx_b][0],
                        ratio_trimming,
                        calc_std,
                    )
                    for idx_b in range(b)
                ]
            )
            ret_mean[idx_a, :] = np.array(results)[:, 0]
            ret_std[idx_a, :] = np.array(results)[:, 1]

    return ret_mean, ret_std


def calc_mean_and_std_trimmed(src_values, rate_trimming, calc_std=True):
    if rate_trimming <= 0:
        mean = np.mean(src_values)

        if calc_std:
            std = np.std(src_values)

    else:
        sorted_values = np.sort(src_values)
        idx_left_limit = int(len(src_values) * rate_trimming / 2.0)
        idx_right_limit = int(len(src_values) * (1.0 - rate_trimming / 2.0))

        mean = np.mean(sorted_values[idx_left_limit:idx_right_limit])
        std = 0

        if calc_std:
            std = np.std(sorted_values[idx_left_limit:idx_right_limit])

    return np.array([mean, std])


def save_atn_crr_params_png(dst_dirpath, atn_crr_params):
    """
    save the visualised image of attenuation correction parameters. 4 (number of channels in bayer images) * 3 (number of parameters in each attenuation curve) = 12 png images are saved.
    :param dst_dirpath: png images are saved in this path
    :param atn_crr_params: The attenuation correction parameters for visualisation.
    :return: None
    """
    # visualise attenuation parameters
    params_g1 = atn_crr_params[0::2, 0::2, :]
    params_r = atn_crr_params[0::2, 1::2, :]
    params_b = atn_crr_params[1::2, 0::2, :]
    params_g2 = atn_crr_params[1::2, 1::2, :]

    result_table_vis = np.zeros((4, params_g1.shape[0], params_g2.shape[1], 3))
    result_table_vis[0:1, :, :, :] = params_g1
    result_table_vis[1:2, :, :, :] = params_r
    result_table_vis[2:3, :, :, :] = params_b
    result_table_vis[3:4, :, :, :] = params_g2
    for i_ch in range(4):
        for i_param in range(3):
            cax = plt.matshow(result_table_vis[i_ch, :, :, i_param])
            plt.colorbar(cax)
            filename = "ch_" + str(i_ch) + "_param_" + str(i_param) + ".png"
            plt.title(filename[: len(filename) - 4])
            plt.savefig(str(dst_dirpath / filename))
            plt.close()


def save_bayer_array_png(dst_dirpath, bayer_img_array):
    """
    save the visualised image of bayer data array.
    :param dst_dirpath: png images are saved in this path
    :param bayer_img_array: the bayer image
    :return:
    """
    # visualise attenuation parameters
    params_g1 = bayer_img_array[0::2, 0::2, ...]
    params_r = bayer_img_array[0::2, 1::2, ...]
    params_b = bayer_img_array[1::2, 0::2, ...]
    params_g2 = bayer_img_array[1::2, 1::2, ...]

    result_table_vis = np.zeros((params_g1.shape[0], params_g2.shape[1], 4))
    result_table_vis[:, :, 0] = params_g1[:, :, ...]
    result_table_vis[:, :, 1] = params_r[:, :, ...]
    result_table_vis[:, :, 2] = params_b[:, :, ...]
    result_table_vis[:, :, 3] = params_g2[:, :, ...]

    if not dst_dirpath.exists():
        dst_dirpath.mkdir(parents=True)

    for i_ch in range(4):
        cax = plt.matshow(result_table_vis[:, :, i_ch, ...])
        plt.colorbar(cax)
        plt.title("ch_" + str(i_ch))
        filename = "ch_" + str(i_ch) + ".png"
        plt.savefig(str(dst_dirpath / filename))
        plt.close()


def filter_atn_parm_median(src_atn_param, kernel_size):
    params_g1 = src_atn_param[0::2, 0::2, :, :]
    params_r = src_atn_param[0::2, 1::2, :, :]
    params_b = src_atn_param[1::2, 0::2, :, :]
    params_g2 = src_atn_param[1::2, 1::2, :, :]

    list_params = [params_g1, params_r, params_b, params_g2]
    params_g1_fil = np.zeros(params_g1.shape, params_g1.dtype)
    params_r_fil = np.zeros(params_g1.shape, params_g1.dtype)
    params_b_fil = np.zeros(params_g1.shape, params_g1.dtype)
    params_g2_fil = np.zeros(params_g1.shape, params_g1.dtype)

    list_params_fil = [params_g1_fil, params_r_fil, params_b_fil, params_g2_fil]

    params = np.zeros((params_g1.shape[0], params_g1.shape[1], 4, 3))

    for i_mos in range(len(list_params)):
        tmp_params_fil = np.zeros(list_params[i_mos].shape, list_params[i_mos].dtype)
        for i in range(np.size(list_params[i_mos], axis=2)):
            for j in range(np.size(list_params[i_mos], axis=3)):
                list_params_fil[i_mos][:, :, i, j] = filters.median_filter(
                    list_params[i_mos][:, :, i, j], (kernel_size, kernel_size)
                )

    ret = np.zeros(src_atn_param.shape, src_atn_param.dtype)
    ret[0::2, 0::2, :, :] = params_g1_fil
    ret[0::2, 1::2, :, :] = params_r_fil
    ret[1::2, 0::2, :, :] = params_b_fil
    ret[1::2, 1::2, :, :] = params_g2_fil

    return ret


def load_memmap_from_filelist(list_raw_files):
    # TODO optimise dtype of memmap. 16 bit is enough?

    filename_images_map = "memmap_raw_img_" + str(uuid.uuid4()) + ".map"

    file_format = Path(list_raw_files[0]).suffix

    print("fileformat", file_format)
    if file_format == ".npy":
        I = np.load(str(list_raw_files[0]))
        list_shape = [len(list_raw_files)]
        list_shape = list_shape + list(I.shape)
    elif file_format == ".tif" or file_format == ".tiff":
        I = imageio.imread(str(list_raw_files[0]))
        # Remove black noise (estimated to be around 300)
        I = I - 280
        I[I < 0] = 0
        list_shape = [len(list_raw_files)]
        list_shape = list_shape + list(I.shape)

    if "red" in socket.gethostname():
        #     if executed on HPC, the raw data are loaded on RAM
        try:
            memmap = np.zeros(shape=tuple(list_shape), dtype=np.float32)
            dummy_memmap = np.memmap(
                filename=filename_images_map, mode="w+", shape=(1, 1), dtype=np.float32
            )
            message = "loading raw data to RAM " + datetime.datetime.now().strftime(
                "%Y-%m-%d %H:%M:%S"
            )
        except MemoryError:
            # use memmap instead of RAM when MemoryError is caught.
            memmap = np.memmap(
                filename=filename_images_map,
                mode="w+",
                shape=tuple(list_shape),
                dtype=np.float32,
            )
            message = "loading raw data to memmap " + datetime.datetime.now().strftime(
                "%Y-%m-%d %H:%M:%S"
            )

    else:
        memmap = np.memmap(
            filename=filename_images_map,
            mode="w+",
            shape=tuple(list_shape),
            dtype=np.float32,
        )  # loaded as float32 because this memmap used for restoring attenuation corrected data later.

        message = "loading raw data to memmap " + datetime.datetime.now().strftime(
            "%Y-%m-%d %H:%M:%S"
        )

    memmap[0, ...] = I.astype(np.float32)

    if file_format == ".npy":
        for i_file in trange(1, len(list_raw_files), ascii=True, desc=message):
            memmap[i_file, ...] = np.load(list_raw_files[i_file])

    elif file_format == ".tif" or file_format == "tiff":
        for i_file in trange(1, len(list_raw_files), ascii=True, desc=message):
            memmap[i_file, ...] = imageio.imread(list_raw_files[i_file])

    return filename_images_map, memmap


def exp_curve(x, a, b, c):
    return a * np.exp(b * x) + c


def residual_exp_curve(params, x, y):
    residual = exp_curve(x, params[0], params[1], params[2]) - y
    return residual


def optim_exp_curve_param_with_init(altitudes, intensities, init_params):
    loss = "soft_l1"
    # loss='linear'
    method = "trf"
    # method='lm'
    altitudes = np.array(altitudes)
    intensities = np.array(intensities)
    init_params = np.array(init_params)
    tmp_params = optimize.least_squares(
        residual_exp_curve,
        init_params,
        loss=loss,
        method=method,
        args=(altitudes, intensities),
        bounds=([1, -np.inf, 0], [np.inf, 0, np.inf]),
    )
    return tmp_params.x


def optim_exp_curve_param_auto_init(altitudes, intensities, num_of_trials=1):
    loss = "soft_l1"
    # loss='linear'
    method = "trf"
    # method='lm'
    bound_lower = [1, -np.inf, 0]
    bound_upper = [np.inf, 0, np.inf]

    altitudes = np.array(altitudes)
    intensities = np.array(intensities)

    flag_already_calculated = False
    min_cost = float("inf")
    for i_calc in range(num_of_trials):
        c = 0
        if i_calc == 0:
            idx_0 = int(len(intensities) * 0.3)
            idx_1 = int(len(intensities) * 0.7)
        else:
            [idx_0, idx_1] = random.sample(range(len(intensities)), k=2)

        b = (np.log((intensities[idx_0] - c) / (intensities[idx_1] - c))) / (
            altitudes[idx_0] - altitudes[idx_1]
        )
        a = (intensities[idx_1] - c) / np.exp(b * altitudes[idx_1])
        if a < 1 or b > 0 or np.isnan(a) or np.isnan(b):
            if flag_already_calculated == True:
                continue
            else:
                flag_already_calculated = True
            a = 1.01
            b = -0.01

        init_params = np.array([a, b, c])
        # tmp_params=None
        try:
            tmp_params = optimize.least_squares(
                residual_exp_curve,
                init_params,
                loss=loss,
                method=method,
                args=(altitudes, intensities),
                bounds=(bound_lower, bound_upper),
            )
            if tmp_params.cost < min_cost:
                min_cost = tmp_params.cost
                ret_params = tmp_params.x

        except (ValueError, UnboundLocalError) as e:
            Console.error("Value Error", a, b, c)

    return ret_params


def jacob_exp_curve(params, x, y):
    # prepared as Jacobian for optim_exp_curbe_param_with_init
    # It is not used currently, because numerical method (default) is faster in this case..
    da = -np.exp(params[1] * x)
    db = -params[0] * x * np.exp(params[1] * x)
    dc = -np.ones(db.shape)
    ret = np.array([da, db, dc]).transpose()
    return ret


def calc_attenuation_correction_gain(target_altitude, atn_crr_params):
    atn_crr_params = atn_crr_params.squeeze()
    return (
        atn_crr_params[:, :, 0] * np.exp(atn_crr_params[:, :, 1] * target_altitude)
        + atn_crr_params[:, :, 2]
    )


def correct_attenuation(
    src_img_file_path, dst_img_file_path, src_altitude, gain, table_correct_params
):
    src_img = np.array(imageio.imread(str(src_img_file_path)))

    dst_img = (
        gain
        / (
            table_correct_params[:, :, :, 0]
            * np.exp(table_correct_params[:, :, :, 1] * src_altitude)
            + table_correct_params[:, :, :, 2]
        )
        * src_img
    )
    dst_img = dst_img.astype(np.uint8)
    imageio.imwrite(dst_img_file_path, dst_img)


def correct_attenuation_from_raw(mosaic_mat, src_altitude, gain, table_correct_params):
    return (
        (
            gain
            / (
                table_correct_params[:, :, :, 0]
                * np.exp(table_correct_params[:, :, :, 1] * src_altitude)
                + table_correct_params[:, :, :, 2]
            )
        )
        * mosaic_mat
    ).astype(np.float32)


def correct_distortion(src_img, map_x, map_y):
    src_img = np.clip(src_img, 0, 255).astype(np.uint8)
    dst_img = cv2.remap(src_img, map_x, map_y, cv2.INTER_LINEAR)
    return dst_img


def apply_atn_crr_2_img(img, altitude, atn_crr_params, gain):
    atn_crr_params = atn_crr_params.squeeze()
    img = (
        (
            gain
            / (
                atn_crr_params[:, :, 0] * np.exp(atn_crr_params[:, :, 1] * altitude)
                + atn_crr_params[:, :, 2]
            )
        )
        * img
    ).astype(np.float32)
    return img


def optim_exp_curve_param_log_transform(altitudes, intensities):
    altitudes = np.array(altitudes)
    intensities = np.clip(np.array(intensities), 1, np.inf)  # avoid np.log(0) warning

    try:
        intensities_log = np.log(intensities)
    except Warning:
        print()

    c = 1

    altitudes_with1 = np.ones((altitudes.shape[0], 2), dtype=np.float)
    altitudes_with1[:, 1] = altitudes

    # singularity check
    # assert np.linalg.det(altitudes_with1.transpose().dot(altitudes_with1)) != 0, altitudes_with1

    # theta = np.inv(altitudes_with1.transpose().dot(altitudes_with1)).dot(
    # altitudes_with1.transpose()).dot(intensities_log)

    # pinv is used to remove singularity when working with a small set of images. when
    # working with a large dataset uncomment code in lines 1827 and 1828
    theta = (
        np.linalg.pinv(altitudes_with1.transpose().dot(altitudes_with1))
        .dot(altitudes_with1.transpose())
        .dot(intensities_log)
    )

    a = np.exp(theta[0])
    b = theta[1]

    # print('a', a, 'b', b, 'c', c)

    return np.array([a, b, c])<|MERGE_RESOLUTION|>--- conflicted
+++ resolved
@@ -100,8 +100,8 @@
     config_ = read_params(path_correct, "correct")
     label_raw_file = "raw file"
     label_altitude = " Altitude [m]"
-    altitude_max = config_.attenuation_correction.altitude_max.get("max")
-    altitude_min = config_.attenuation_correction.altitude_min.get("min")
+    altitude_max = config_.attenuation_correction.altitude_max
+    altitude_min = config_.attenuation_correction.altitude_min
     sampling_method = config_.attenuation_correction.sampling_method
     format_ = config_.config.format
 
@@ -157,76 +157,10 @@
                             img_path = img_p
                             camera_serial = mission.image.cameras_2.get("name")
                         else:
-<<<<<<< HEAD
                             print(
                                 "Mission yaml file does not have path to camera: ",
                                 camera,
                             )
-=======
-                            img_p = mission.image.cameras_2.get('path')
-                            if camera in img_p:
-                                img_path = img_p
-                                camera_serial = mission.image.cameras_2.get(
-                                    'name')
-                            else:
-                                print(
-                                    'Mission yaml file does not have path to camera: ',
-                                    camera)
-                                continue
-                else:
-                    img_path = mission.image.cameras_0.get('path')
-                auv_nav_filepath = Path(config_.config.auv_nav_path).resolve()
-                src_file_dirpath = path_raw / img_path
-                print('SRC:', src_file_dirpath)
-                if camera_format == 'seaxerocks_3':
-                    csv_path = 'csv/dead_reckoning/auv_dr_' + camera_serial + '.csv'
-                else:
-                    camera_lr = 'LC'   # Fix for compatibility
-                    csv_path = 'csv/dead_reckoning/auv_dr_' + camera_lr + '.csv'
-                # auv_nav_filepath = path_processed / anf
-                auv_nav_filepath = auv_nav_filepath / csv_path
-
-                df_all = pd.read_csv(auv_nav_filepath,
-                                     dtype={'Imagenumber': object})
-                raw_file_list = [None] * len(df_all)
-                for i_file in range(len(raw_file_list)):
-                    if src_file_format == 'raw':
-                        raw_file_list[i_file] = src_file_dirpath / str(
-                            df_all['Imagenumber'][i_file].zfill(7) + '.raw')
-                    elif src_file_format == 'tif':
-                        raw_file_list[i_file] = src_file_dirpath / \
-                                                df_all['Imagenumber'][i_file]
-                    else:
-                        Console.error('src_file_format:', src_file_format,
-                                      'is incorrect.')
-                        return
-                df_all = pd.concat([df_all, pd.DataFrame(
-                    raw_file_list, columns=[label_raw_file])], axis=1)
-            src_filelist = df_all[label_raw_file]
-
-            # for attenuation correction
-            target_altitude = None  # load_data.get('target_altitude', None)
-            curve_fit_trial_num = 1  # load_data.get('curve_fit_trial_num', 1)
-            # attenuation_correction_parameter_file_path = load_data.get('attenuation_correction_parameter_file_path', None)
-            bin_band = 0.1  # load_data.get('bin_band', 0.1)  # 0.1m for AE2000
-            min_sample_per_bin = 5  # load_data.get('min_sample_per_bin', 5)
-            max_sample_per_bin = 100  # load_data.get('max_sample_per_bin', 100)
-            # load_data.get('median_filter_kernel_size', 1)
-            median_filter_kernel_size = 1
-
-            # remove too low or too high altitude file and too small file size file
-            altitudes_all = df_all[label_altitude].values
-            match_count = 0
-
-            # check if altitudes match with min and max provided in correct_images.yaml
-            for i in range(len(altitudes_all)):
-                if altitudes_all[i] <= altitude_max and altitudes_all[
-                    i] >= altitude_min:
-                    match_count = match_count + 1
-            if match_count < 1:
-                Console.quit(
-                    'altitude values in dive dataset do not match with minimum and maximum altitude provided in correct_images.yaml')
->>>>>>> 93667e78
             else:
                 img_path = mission.image.cameras_0.get("path")
             auv_nav_filepath = Path(config_.config.auv_nav_path).resolve()
@@ -237,7 +171,7 @@
             else:
                 csv_path = "csv/dead_reckoning/auv_dr_" + camera_lr + ".csv"
             # auv_nav_filepath = path_processed / anf
-            auv_nav_filepath = auv_nav_filepath / csv_path
+            auv_nav_filepath = get_processed_folder(auv_nav_filepath / csv_path)
 
             df_all = pd.read_csv(auv_nav_filepath, dtype={"Imagenumber": object})
             raw_file_list = [None] * len(df_all)
@@ -581,7 +515,6 @@
         "%Y-%m-%d %H:%M:%S"
     )
 
-<<<<<<< HEAD
             # print('sampling_method', sampling_method)
     for idx_bin in trange(1, hist_bounds.size, ascii=True, desc=message):
         tmp_altitudes = altitudes_all[np.where(idxs == idx_bin)]
@@ -591,126 +524,6 @@
             if len(tmp_idx) > max_sample_per_bin:
                 tmp_idx = random.sample(list(tmp_idx), max_sample_per_bin)
                 tmp_altitudes = altitudes_all[tmp_idx]
-=======
-            else:
-                if camera_format == 'seaxerocks_3':
-                    img_p = mission.image.cameras_0.get('path')
-
-                    if camera in img_p:
-                        img_path = img_p
-                        camera_serial = mission.image.cameras_0.get('name')
-                    else:
-                        img_p = mission.image.cameras_1.get('path')
-                        if camera in img_p:
-                            img_path = img_p
-                            camera_serial = mission.image.cameras_1.get('name')
-                        else:
-                            img_p = mission.image.cameras_2.get('path')
-                            if camera in img_p:
-                                img_path = img_p
-                                camera_serial = mission.image.cameras_2.get(
-                                    'name')
-                            else:
-                                print(
-                                    'Mission yaml file does not have path to camera: ',
-                                    camera)
-                                sys.exit()
-                else:
-                    img_path = mission.image.cameras_0.get('path')
-                auv_nav_filepath = Path(config_.config.auv_nav_path).resolve()
-                src_file_dirpath = path_raw / img_path
-                if camera_format == 'seaxerocks_3':
-                    csv_path = 'csv/dead_reckoning/auv_dr_' + camera_serial + '.csv'
-                else:
-                    csv_path = 'csv/dead_reckoning/auv_dr_' + camera_lr + '.csv'
-                # auv_nav_filepath = path_processed / anf
-                csv_filepath = get_processed_folder(auv_nav_filepath) / csv_path
-                df_all = pd.read_csv(csv_filepath,
-                                     dtype={'Imagenumber': object})
-                raw_file_list = [None] * len(df_all)
-                for i_file in range(len(raw_file_list)):
-                    if src_file_format == 'raw':
-                        raw_file_list[i_file] = src_file_dirpath / str(
-                            df_all['Imagenumber'][i_file].zfill(7) + '.raw')
-                    elif src_file_format == 'tif':
-                        raw_file_list[i_file] = src_file_dirpath / \
-                                                df_all['Imagenumber'][i_file]
-                    else:
-                        Console.error('src_file_format:', src_file_format,
-                                      'is incorrect.')
-                        return
-                df_all = pd.concat([df_all, pd.DataFrame(
-                    raw_file_list, columns=[label_raw_file])], axis=1)
-            src_filelist = df_all[label_raw_file]
-
-            # for attenuation correction
-            target_altitude = None  # load_data.get('target_altitude', None)
-            curve_fit_trial_num = 1  # load_data.get('curve_fit_trial_num', 1)
-            # attenuation_correction_parameter_file_path = load_data.get('attenuation_correction_parameter_file_path', None)
-            bin_band = 0.1  # load_data.get('bin_band', 0.1)  # 0.1m for AE2000
-            min_sample_per_bin = 5  # load_data.get('min_sample_per_bin', 5)
-            max_sample_per_bin = 100  # load_data.get('max_sample_per_bin', 100)
-            # load_data.get('median_filter_kernel_size', 1)
-            median_filter_kernel_size = 1
-
-            # remove too low or too high altitude file and too small file size file
-            altitudes_all = df_all[label_altitude].values
-            match_count = 0
-
-            # check if altitudes match with min and max provided in correct_images.yaml
-            for i in range(len(altitudes_all)):
-                if altitudes_all[i] <= altitude_max and altitudes_all[
-                    i] >= altitude_min:
-                    match_count = match_count + 1
-            if match_count < 1:
-                Console.quit(
-                    'altitude values in dive dataset do not match with minimum and maximum altitude provided in correct_images.yaml')
-            else:
-                idx_effective_data = np.where(
-                    (altitudes_all >= altitude_min) & (
-                            altitudes_all <= altitude_max))
-
-            # configure output file path
-            dirpath = src_filelist[0].parent
-            dirpath = get_processed_folder(dirpath)
-            dirpath = dirpath / 'attenuation_correction'
-            if not dirpath.exists():
-                dirpath.mkdir(parents=True)
-            dirpath_atn_crr = dirpath / 'tmp_atn_crr'
-            bayer_folder_name = 'bayer_' + camera
-            dirpath_bayer = dirpath / bayer_folder_name
-            if not dirpath_bayer.exists():
-                dirpath_bayer.mkdir(parents=True)
-
-            # file path of output image data
-            dst_filelist = [None] * len(df_all)
-            bayer_filelist = [None] * len(df_all)
-            atn_crr_filelist = [None] * len(df_all)
-            for i_dst_file in range(len(dst_filelist)):
-                tmp_filepath = src_filelist[i_dst_file]
-                file_stem = get_processed_folder(tmp_filepath).stem
-                dst_filelist[i_dst_file] = dirpath / str(
-                    file_stem + '.' + dst_file_format)
-                bayer_filelist[i_dst_file] = dirpath_bayer / str(
-                    file_stem + '.npy')
-                atn_crr_filelist[i_dst_file] = dirpath_atn_crr / str(
-                    file_stem + '.npy')
-
-            # file path of metadata
-            params_folder_name = 'params_' + camera
-            dir_path_image_crr_params = dst_filelist[
-                                            0].parent / params_folder_name
-            if not dir_path_image_crr_params.exists():
-                dir_path_image_crr_params.mkdir(parents=True)
-                Console.info(
-                    'code will compute correction parameters for this Camera for first time.')
-            else:
-                print(dir_path_image_crr_params)
-                if force is True:
-                    Console.warn(
-                        'Attenuation correction parameters already exist.')
-                    Console.warn('Code will overwrite existing parameters.')
->>>>>>> 93667e78
 
             tmp_bin_imgs = memmap_raw[tmp_idx]
             # calculate sample image of current bin
