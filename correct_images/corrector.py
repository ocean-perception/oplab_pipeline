--- conflicted
+++ resolved
@@ -257,438 +257,36 @@
                     for idx in trange(len(self._imagelist))
                 ]
             )
-<<<<<<< HEAD
-			for idx in trange(len(self._imagelist)):
-				np.save(bayer_numpy_filelist[idx], image_raw[idx])
-				
-		Console.info('Image numpy files written successfully...')
-
-	
-	
-	# compute correction parameters either for attenuation correction or static correction of images 
-	def generate_attenuation_correction_parameters(self):
-		# create empty matrices to store image correction parameters
-		self.image_raw_mean = np.empty((self.image_channels, self.image_height,
-												self.image_width))
-		self.image_raw_std = np.empty((self.image_channels, self.image_height,
-												self.image_width))
-		
-		self.image_attenuation_parameters = np.empty((self.image_channels, self.image_height,
-													self.image_width, 3))
-		self.image_corrected_mean = np.empty((self.image_channels, self.image_height,
-													self.image_width))
-		self.image_corrected_std = np.empty((self.image_channels, self.image_height,
-													self.image_width))
-
-		self.correction_gains = np.empty((self.image_channels, self.image_height,
-									self.image_width))
-		
-		#image_memmap_channels = np.empty((len(self.bayer_numpy_filelist), self.image_height,
-		#									self.image_width, self.image_channels))
-
-		
-		# compute correction parameters if distance matrix is generated		
-		if len(self.distance_matrix_numpy_filelist) > 0:
-			# create image and distance_matrix memmaps
-			# based on altitude filtering
-			filtered_image_numpy_filelist = []
-			filtered_distance_numpy_filelist = []
-
-			for idx in self.altitude_based_filtered_indices:
-				filtered_image_numpy_filelist.append(self.bayer_numpy_filelist[idx])
-				filtered_distance_numpy_filelist.append(self.distance_matrix_numpy_filelist[idx])
-
-			# delete existing memmap files
-			memmap_files_path = self.memmap_folder.glob('*.map')
-			for file in memmap_files_path:
-				if file.exists():
-					file.unlink()
-
-			image_memmap_path, image_memmap = load_memmap_from_numpyfilelist(self.memmap_folder, filtered_image_numpy_filelist)
-			distance_memmap_path, distance_memmap = load_memmap_from_numpyfilelist(self.memmap_folder, filtered_distance_numpy_filelist)
-			'''
-			if self.image_channels == 1:
-				image_memmap_channels[:,:,:,0] = image_memmap
-			else:
-				image_memmap_channels = image_memmap
-			'''
-			# --- TODO ----
-			
-			for i in range(self.image_channels):
-
-				if self.image_channels == 1:
-					image_memmap_ = image_memmap
-				else:
-					image_memmap_ = image_memmap[:,:,:,0]
-				# calculate mean, std for image and target_altitude
-				raw_image_mean, raw_image_std = mean_std_(image_memmap_)
-				self.image_raw_mean[i] = raw_image_mean
-				self.image_raw_std[i] = raw_image_std
-
-
-				target_altitude = mean_std_(distance_memmap, False)
-				
-				# compute the mean distance for each image
-				[n, a, b] = distance_memmap.shape
-				distance_vector = distance_memmap.reshape((n, a*b))
-				mean_distance_array = distance_vector.mean(axis=1)
-
-				# compute histogram of distance with respect to altitude range(min, max)
-				bin_band = 0.1
-				hist_bounds = np.arange(self.altitude_min, self.altitude_max, bin_band)
-				idxs = np.digitize(mean_distance_array, hist_bounds)
-
-				bin_images_sample_list = []
-				bin_distances_sample_list = []
-
-				for idx_bin in trange(1, hist_bounds.size):
-					tmp_idxs = np.where(idxs==idx_bin)[0]
-					if len(tmp_idxs) > 0:
-						bin_images = image_memmap_[tmp_idxs]
-						bin_distances = distance_memmap[tmp_idxs]
-						if self.smoothing == 'mean':
-							bin_images_sample = np.mean(bin_images, axis=0)
-							bin_distances_sample = np.mean(bin_distances, axis=0)
-						elif self.smoothing == 'mean_trimmed':
-							bin_images_sample = np.mean(bin_images, axis=0)
-							bin_distances_sample = np.mean(bin_distances, axis=0)
-						elif self.smoothing == 'median':
-							bin_images_sample = np.median(bin_images, axis=0)
-							bin_distances_sample = np.mean(bin_distances, axis=0)
-
-						del bin_images
-						del bin_distances
-
-						bin_images_sample_list.append(bin_images_sample)
-						bin_distances_sample_list.append(bin_distances_sample)
-
-				images_for_attenuation_calculation = np.array(bin_images_sample_list)
-				distances_for_attenuation_calculation = np.array(bin_distances_sample_list)
-				images_for_attenuation_calculation = images_for_attenuation_calculation.reshape(
-														[len(bin_images_sample_list), self.image_height * self.image_width])
-				distances_for_attenuation_calculation = distances_for_attenuation_calculation.reshape(
-														[len(bin_distances_sample_list), self.image_height * self.image_width])
-
-				# calculate attenuation parameters per channel
-				attenuation_parameters = self.calculate_attenuation_parameters(images_for_attenuation_calculation,
-													distances_for_attenuation_calculation, self.image_height,
-													self.image_width)
-
-				self.image_attenuation_parameters[i] = attenuation_parameters
-
-
-				# compute correction gains
-				Console.info('Computing correction gains...')
-				correction_gains = self.calculate_correction_gains(target_altitude, attenuation_parameters)
-				self.correction_gains[i] = correction_gains
-				# apply gains to images
-				Console.info('Applying attenuation corrections to images...')
-				image_memmap_ = self.apply_attenuation_corrections(image_memmap_,
-										distance_memmap, attenuation_parameters, correction_gains)
-
-				image_corrected_mean, image_corrected_std = mean_std_(image_memmap_)
-				self.image_corrected_mean[i] = image_corrected_mean
-				self.image_corrected_std[i] = image_corrected_std
-			
-			
-			Console.info('Correction parameters generated for all channels...')
-
-			attenuation_parameters_file = self.attenuation_parameters_folder / 'attenuation_parameters.npy'
-			correction_gains_file = self.attenuation_parameters_folder / 'correction_gains.npy'
-			image_corrected_mean_file = self.attenuation_parameters_folder / 'image_corrected_mean.npy'
-			image_corrected_std_file = self.attenuation_parameters_folder / 'image_corrected_std.npy'
-
-			np.save(attenuation_parameters_file, self.image_attenuation_parameters)
-			np.save(correction_gains_file, self.correction_gains)
-			np.save(image_corrected_mean_file, self.image_corrected_mean)
-			np.save(image_corrected_std_file, self.image_corrected_std)
-
-		
-		# compute only the raw image mean and std if distance matrix is null
-		if len(self.distance_matrix_numpy_filelist) == 0:
-			image_memmap_path, image_memmap = load_memmap_from_numpyfilelist(self.memmap_folder, self.bayer_numpy_filelist)
-
-			if self.image_channels == 1:
-				image_memmap_channels[:,:,:,0] = image_memmap
-			else:
-				image_memmap_channels = image_memmap
-			# --- TODO ----
-
-			for i in range(self.image_channels):
-				image_memmap_ = image_memmap_channels[:,:,:,i]
-
-				# calculate mean, std for image and target_altitude
-				raw_image_mean, raw_image_std = mean_std_(image_memmap_)
-				self.image_raw_mean[i] = raw_image_mean
-				self.image_raw_std[i] = raw_image_std
-		image_raw_mean_file = self.attenuation_parameters_folder / 'image_raw_mean.npy'
-		image_raw_std_file = self.attenuation_parameters_folder / 'image_raw_std.npy'
-
-		np.save(image_raw_mean_file, self.image_raw_mean)
-		np.save(image_raw_std_file, self.image_raw_std)
-
-		Console.info('Correction parameters saved...')			
-			
-		
-
-
-	
-	# calculate image attenuation parameters
-	def calculate_attenuation_parameters(self, images, distances, image_height, image_width):
-		Console.info('Start curve fitting...')
-
-		
-		results = joblib.Parallel(n_jobs=-2, verbose=3)(
-		    [joblib.delayed(curve_fitting)(
-		        distances[:, i_pixel], images[:, i_pixel])
-		        for i_pixel in trange(image_height * image_width)])
-		
-		
-		attenuation_parameters = np.array(results)
-		attenuation_parameters = attenuation_parameters.reshape([self.image_height, self.image_width, 3])
-
-		return attenuation_parameters	
-	
-
-
-	# compute gain values for each pixel for a targeted altitide using the attenuation parameters
-	def calculate_correction_gains(self, target_altitude, attenuation_parameters):
-		attenuation_parameters = attenuation_parameters.squeeze()
-		return (attenuation_parameters[:, :, 0] * np.exp(attenuation_parameters[:, :, 1] * target_altitude)
-			+ attenuation_parameters[:, :, 2])
-
-	
-
-	def apply_attenuation_corrections(self, image_memmap, distance_memmap, attenuation_parameters, gains):
-		for i_img in trange(image_memmap.shape[0]):
-			# memmap data can not be updated in joblib .
-			image_memmap[i_img, ...] = self.apply_atn_crr_2_img(
-			    image_memmap[i_img, ...],
-			    distance_memmap[i_img, ...],
-			    attenuation_parameters,
-			    gains,
-			)
-		return image_memmap
-
-	def apply_atn_crr_2_img(self, img, altitude, atn_crr_params, gain):
-	    atn_crr_params = atn_crr_params.squeeze()
-	    img = (
-	        (
-	            gain
-	            / (
-	                atn_crr_params[:, :, 0] * np.exp(atn_crr_params[:, :, 1] * altitude)
-	                + atn_crr_params[:, :, 2]
-	            )
-	        )
-	        * img
-	    ).astype(np.float32)
-	    return img
-	
-
-	
-
-	# execute the corrections of images using the gain values in case of attenuation correction or static color balance
-	def process_correction(self, test_phase=False):
-		# check for calibration file if distortion correction needed
-		if self.undistort:
-			camera_params_folder = Path(self.path_processed).parents[0] / 'calibration'
-			camera_params_filename = 'mono' + self.camera_name + '.yaml'
-			camera_params_file_path = camera_params_folder / camera_params_filename
-
-			if not camera_params_file_path.exists():
-				Console.info('Calibration file not found...')
-				self.undistort = False
-			else:
-				Console.info('Calibration file found...')
-				self.camera_params_file_path = camera_params_file_path
-		
-
-		Console.info('Processing images for color , distortion, gamma corrections...')
-		
-		joblib.Parallel(n_jobs=-2, verbose=3)(joblib.delayed(self.process_image)(idx, test_phase) 
-						for idx in trange(0, len(self.bayer_numpy_filelist)))
-			
-		Console.info('Processing of images is completed...')
-	
-	def process_image(self, idx, test_phase):
-		# load numpy image and distance files
-		image = np.load(self.bayer_numpy_filelist[idx])
-		if len(self.distance_matrix_numpy_filelist) > 0:
-			distance = np.load(self.distance_matrix_numpy_filelist[idx])
-		else:
-			distance = None
-		
-
-		# apply corrections
-		#Console.info('Correcting images to targetted mean and std...')
-		if self.correction_method == 'colour_correction':
-			image = self.apply_distance_based_corrections(image, distance, 
-				self.brightness, self.contrast)
-		elif self.correction_method == 'manual_balance':
-			image = self.apply_manual_balance(image, self.colour_correction_matrix_rgb, self.subtractors_rgb) 
-
-		# save corrected image back to numpy list for testing purposes
-		if test_phase:
-			np.save(self.bayer_numpy_filelist[idx], image)
-		
-		
-
-		# debayer images of source images are bayer ones
-		if not self._type == 'grayscale':
-			# debayer images
-			image_rgb = self.debayer(image, self._type)
-		else:
-			image_rgb = image
-		
-
-		
-		# apply distortion corrections
-		if self.undistort:
-			image_rgb = self.distortion_correct(image_rgb)
-
-		
-		# apply gamma corrections to rgb images
-		image_rgb = self.gamma_correct(image_rgb)
-		
-		
-
-		# write to output files
-		image_filename = Path(self.bayer_numpy_filelist[idx]).stem
-		image_rgb = image_rgb.astype(np.uint8)
-		self.write_output_image(image_rgb, image_filename, 
-			self.output_images_folder, self.output_format)	
-
-
-	# apply corrections on each image using the correction paramters for targeted brightness and contrast
-	def apply_distance_based_corrections(self, image, distance, brightness, contrast):
-		# TODO :
-		for i in range(self.image_channels):
-			if self.image_channels == 3:
-				intensities = image[:,:,i]
-			else:
-				intensities = image[:,:]
-			if not distance is None:
-				intensities = self.apply_atn_crr_2_img(intensities, distance,
-							self.image_attenuation_parameters[i], self.correction_gains[i])
-				intensities = self.pixel_stat(intensities, 
-					self.image_corrected_mean[i], self.image_corrected_std[i],
-					brightness, contrast)
-			else:
-				intensities = self.pixel_stat(intensities, 
-					self.image_raw_mean[i], self.image_raw_std[i],
-					brightness, contrast)
-			if self.image_channels == 3:
-				image[:,:,i] = intensities
-			else:
-				image[:,:] = intensities
-		
-		return image
-
-	
-
-	def pixel_stat(self, img, img_mean, img_std, target_mean, target_std, dst_bit=8):
-		image = (((img - img_mean) / img_std) * target_std) + target_mean
-		image = np.clip(image, 0, 2 ** dst_bit - 1)
-		return image
-	
-	
-
-	def apply_manual_balance(self, image):
-		if self.image_channels == 3:
-			# corrections for RGB images
-			image = image.reshape((self.image_height*self.image_width, 3))
-			for i in range(self.image_height * self.image_width):
-				intensity_vector = image[i,:]
-				gain_matrix = self.colour_correction_matrix_rgb
-				intensity_vector = gain_matrix.dot(intensity_vector)
-				intensity_vector = intensity_vector - self.subtractors_rgb
-		else:
-			# for B/W images, default values are the ones for red channel
-			image = image * self.colour_correction_matrix_rgb[0,0] - self.subtractors_rgb[0,0]
-
-		return image
-
-
-	# convert bayer image to RGB based 
-	# on the bayer pattern for the camera
-	def debayer(self, image, pattern):
-		image16 = image.astype(np.uint16)                          
-		corrected_rgb_img = None
-		if pattern == 'rggb':
-			corrected_rgb_img = cv2.cvtColor(image16, cv2.COLOR_BAYER_RG2BGR)		
-		elif pattern == 'grbg':
-			corrected_rgb_img = cv2.cvtColor(image16, cv2.COLOR_BAYER_GR2BGR)		
-		else:
-			Console.quit('Bayer pattern not supported')
-		return corrected_rgb_img
-	
-
-	# correct image for distortions using camera calibration parameters
-	def distortion_correct(self, image):
-		monocam = MonoCamera(camera_params_file_path)
-		map_x, map_y = monocam.rectification_maps
-		image = np.clip(image, 0, 2 ** dst_bit - 1)
-		image = cv2.remap(image, map_x, map_y, cv2.INTER_LINEAR)
-		return image
-
-	
-	# gamma corrections for image
-	def gamma_correct(self, image, bitdepth=8):
-		# TODO:
-		image = np.divide(image, ((2 ** bitdepth - 1)))
-
-		if all(i < 0.0031308 for i in image.flatten()):
-			image = 12.92 * image
-		else:
-			image = 1.055 * np.power(image, (1 / 1.5)) - 0.055
-
-		image = np.multiply(np.array(image), np.array(2 ** bitdepth - 1))
-
-		image = np.clip(image, 0, 2 ** bitdepth - 1)
-
-		return image
-
-	
-	# save processed image in an output file with
-	# given output format
-	def write_output_image(self, image, filename, dest_path, format_):
-		file = filename + '.' + format_
-		file_path = Path(dest_path) / file
-		imageio.imwrite(file_path, image)
-
-	# NON-MEMBER FUNCTIONS:
-	# ------------------------------------------------------------------------------
-=======
             for idx in trange(len(self._imagelist)):
                 np.save(bayer_numpy_filelist[idx], image_raw[idx])
-
+                
         Console.info('Image numpy files written successfully...')
 
-
-
-        # compute correction parameters either for attenuation correction or static correction of images
+    
+    
+    # compute correction parameters either for attenuation correction or static correction of images 
     def generate_attenuation_correction_parameters(self):
         # create empty matrices to store image correction parameters
         self.image_raw_mean = np.empty((self.image_channels, self.image_height,
-                                        self.image_width))
+                                                self.image_width))
         self.image_raw_std = np.empty((self.image_channels, self.image_height,
-                                       self.image_width))
-
+                                                self.image_width))
+        
         self.image_attenuation_parameters = np.empty((self.image_channels, self.image_height,
-                                                      self.image_width, 3))
+                                                    self.image_width, 3))
         self.image_corrected_mean = np.empty((self.image_channels, self.image_height,
-                                              self.image_width))
+                                                    self.image_width))
         self.image_corrected_std = np.empty((self.image_channels, self.image_height,
-                                             self.image_width))
+                                                    self.image_width))
 
         self.correction_gains = np.empty((self.image_channels, self.image_height,
-                                          self.image_width))
-        #TODO does this cope well with large datasets?
-        image_memmap_channels = np.empty((len(self.bayer_numpy_filelist), self.image_height,
-                                          self.image_width, self.image_channels))
-
-
-        # compute correction parameters if distance matrix is generated
+                                    self.image_width))
+        
+        #image_memmap_channels = np.empty((len(self.bayer_numpy_filelist), self.image_height,
+        #                                   self.image_width, self.image_channels))
+
+        
+        # compute correction parameters if distance matrix is generated     
         if len(self.distance_matrix_numpy_filelist) > 0:
             # create image and distance_matrix memmaps
             # based on altitude filtering
@@ -699,10 +297,6 @@
                 filtered_image_numpy_filelist.append(self.bayer_numpy_filelist[idx])
                 filtered_distance_numpy_filelist.append(self.distance_matrix_numpy_filelist[idx])
 
-            # Resize the image_memmap_channels to the number of filtered images
-            image_memmap_channels = np.empty((len(filtered_image_numpy_filelist), self.image_height,
-                                              self.image_width, self.image_channels))
-
             # delete existing memmap files
             memmap_files_path = self.memmap_folder.glob('*.map')
             for file in memmap_files_path:
@@ -711,25 +305,28 @@
 
             image_memmap_path, image_memmap = load_memmap_from_numpyfilelist(self.memmap_folder, filtered_image_numpy_filelist)
             distance_memmap_path, distance_memmap = load_memmap_from_numpyfilelist(self.memmap_folder, filtered_distance_numpy_filelist)
-
+            '''
             if self.image_channels == 1:
                 image_memmap_channels[:,:,:,0] = image_memmap
             else:
                 image_memmap_channels = image_memmap
+            '''
             # --- TODO ----
-
+            
             for i in range(self.image_channels):
 
-                image_memmap_ = image_memmap_channels[:,:,:,i]
-
+                if self.image_channels == 1:
+                    image_memmap_per_channel = image_memmap
+                else:
+                    image_memmap_per_channel = image_memmap[:,:,:,i]
                 # calculate mean, std for image and target_altitude
-                raw_image_mean, raw_image_std = mean_std_(image_memmap_)
+                raw_image_mean, raw_image_std = mean_std_(image_memmap_per_channel)
                 self.image_raw_mean[i] = raw_image_mean
                 self.image_raw_std[i] = raw_image_std
 
 
                 target_altitude = mean_std_(distance_memmap, False)
-
+                
                 # compute the mean distance for each image
                 [n, a, b] = distance_memmap.shape
                 distance_vector = distance_memmap.reshape((n, a*b))
@@ -767,14 +364,14 @@
                 images_for_attenuation_calculation = np.array(bin_images_sample_list)
                 distances_for_attenuation_calculation = np.array(bin_distances_sample_list)
                 images_for_attenuation_calculation = images_for_attenuation_calculation.reshape(
-                    [len(bin_images_sample_list), self.image_height * self.image_width])
+                                                        [len(bin_images_sample_list), self.image_height * self.image_width])
                 distances_for_attenuation_calculation = distances_for_attenuation_calculation.reshape(
-                    [len(bin_distances_sample_list), self.image_height * self.image_width])
+                                                        [len(bin_distances_sample_list), self.image_height * self.image_width])
 
                 # calculate attenuation parameters per channel
                 attenuation_parameters = self.calculate_attenuation_parameters(images_for_attenuation_calculation,
-                                                                               distances_for_attenuation_calculation, self.image_height,
-                                                                               self.image_width)
+                                                    distances_for_attenuation_calculation, self.image_height,
+                                                    self.image_width)
 
                 self.image_attenuation_parameters[i] = attenuation_parameters
 
@@ -786,13 +383,13 @@
                 # apply gains to images
                 Console.info('Applying attenuation corrections to images...')
                 image_memmap_ = self.apply_attenuation_corrections(image_memmap_,
-                                                                   distance_memmap, attenuation_parameters, correction_gains)
+                                        distance_memmap, attenuation_parameters, correction_gains)
 
                 image_corrected_mean, image_corrected_std = mean_std_(image_memmap_)
                 self.image_corrected_mean[i] = image_corrected_mean
                 self.image_corrected_std[i] = image_corrected_std
-
-
+            
+            
             Console.info('Correction parameters generated for all channels...')
 
             attenuation_parameters_file = self.attenuation_parameters_folder / 'attenuation_parameters.npy'
@@ -805,7 +402,7 @@
             np.save(image_corrected_mean_file, self.image_corrected_mean)
             np.save(image_corrected_std_file, self.image_corrected_std)
 
-
+        
         # compute only the raw image mean and std if distance matrix is null
         if len(self.distance_matrix_numpy_filelist) == 0:
             image_memmap_path, image_memmap = load_memmap_from_numpyfilelist(self.memmap_folder, self.bayer_numpy_filelist)
@@ -829,36 +426,37 @@
         np.save(image_raw_mean_file, self.image_raw_mean)
         np.save(image_raw_std_file, self.image_raw_std)
 
-        Console.info('Correction parameters saved...')
-
-
-
-
-
-        # calculate image attenuation parameters
+        Console.info('Correction parameters saved...')          
+            
+        
+
+
+    
+    # calculate image attenuation parameters
     def calculate_attenuation_parameters(self, images, distances, image_height, image_width):
         Console.info('Start curve fitting...')
 
+        
         results = joblib.Parallel(n_jobs=-2, verbose=3)(
             [joblib.delayed(curve_fitting)(
                 distances[:, i_pixel], images[:, i_pixel])
                 for i_pixel in trange(image_height * image_width)])
-
-
+        
+        
         attenuation_parameters = np.array(results)
         attenuation_parameters = attenuation_parameters.reshape([self.image_height, self.image_width, 3])
 
-        return attenuation_parameters
-
-
-
-        # compute gain values for each pixel for a targeted altitide using the attenuation parameters
+        return attenuation_parameters   
+    
+
+
+    # compute gain values for each pixel for a targeted altitide using the attenuation parameters
     def calculate_correction_gains(self, target_altitude, attenuation_parameters):
         attenuation_parameters = attenuation_parameters.squeeze()
         return (attenuation_parameters[:, :, 0] * np.exp(attenuation_parameters[:, :, 1] * target_altitude)
-                + attenuation_parameters[:, :, 2])
-
-
+            + attenuation_parameters[:, :, 2])
+
+    
 
     def apply_attenuation_corrections(self, image_memmap, distance_memmap, attenuation_parameters, gains):
         for i_img in trange(image_memmap.shape[0]):
@@ -874,21 +472,21 @@
     def apply_atn_crr_2_img(self, img, altitude, atn_crr_params, gain):
         atn_crr_params = atn_crr_params.squeeze()
         img = (
-                (
-                        gain
-                        / (
-                                atn_crr_params[:, :, 0] * np.exp(atn_crr_params[:, :, 1] * altitude)
-                                + atn_crr_params[:, :, 2]
-                        )
+            (
+                gain
+                / (
+                    atn_crr_params[:, :, 0] * np.exp(atn_crr_params[:, :, 1] * altitude)
+                    + atn_crr_params[:, :, 2]
                 )
-                * img
+            )
+            * img
         ).astype(np.float32)
         return img
-
-
-
-
-        # execute the corrections of images using the gain values in case of attenuation correction or static color balance
+    
+
+    
+
+    # execute the corrections of images using the gain values in case of attenuation correction or static color balance
     def process_correction(self, test_phase=False):
         # check for calibration file if distortion correction needed
         if self.undistort:
@@ -902,16 +500,15 @@
             else:
                 Console.info('Calibration file found...')
                 self.camera_params_file_path = camera_params_file_path
-
+        
 
         Console.info('Processing images for color , distortion, gamma corrections...')
-
-        joblib.Parallel(n_jobs=-2, verbose=3)(
-            joblib.delayed(self.process_image)(idx, test_phase)
-            for idx in trange(0, len(self.bayer_numpy_filelist)))
-
+        
+        joblib.Parallel(n_jobs=-2, verbose=3)(joblib.delayed(self.process_image)(idx, test_phase) 
+                        for idx in trange(0, len(self.bayer_numpy_filelist)))
+            
         Console.info('Processing of images is completed...')
-
+    
     def process_image(self, idx, test_phase):
         # load numpy image and distance files
         image = np.load(self.bayer_numpy_filelist[idx])
@@ -919,21 +516,21 @@
             distance = np.load(self.distance_matrix_numpy_filelist[idx])
         else:
             distance = None
-
+        
 
         # apply corrections
         #Console.info('Correcting images to targetted mean and std...')
         if self.correction_method == 'colour_correction':
-            image = self.apply_distance_based_corrections(image, distance,
-                                                          self.brightness, self.contrast)
+            image = self.apply_distance_based_corrections(image, distance, 
+                self.brightness, self.contrast)
         elif self.correction_method == 'manual_balance':
-            image = self.apply_manual_balance(image, self.colour_correction_matrix_rgb, self.subtractors_rgb)
+            image = self.apply_manual_balance(image, self.colour_correction_matrix_rgb, self.subtractors_rgb) 
 
         # save corrected image back to numpy list for testing purposes
         if test_phase:
             np.save(self.bayer_numpy_filelist[idx], image)
-
-
+        
+        
 
         # debayer images of source images are bayer ones
         if not self._type == 'grayscale':
@@ -941,27 +538,27 @@
             image_rgb = self.debayer(image, self._type)
         else:
             image_rgb = image
-
-
-
+        
+
+        
         # apply distortion corrections
         if self.undistort:
             image_rgb = self.distortion_correct(image_rgb)
 
-
+        
         # apply gamma corrections to rgb images
         image_rgb = self.gamma_correct(image_rgb)
-
-
+        
+        
 
         # write to output files
         image_filename = Path(self.bayer_numpy_filelist[idx]).stem
         image_rgb = image_rgb.astype(np.uint8)
-        self.write_output_image(image_rgb, image_filename,
-                                self.output_images_folder, self.output_format)
-
-
-        # apply corrections on each image using the correction paramters for targeted brightness and contrast
+        self.write_output_image(image_rgb, image_filename, 
+            self.output_images_folder, self.output_format)  
+
+
+    # apply corrections on each image using the correction paramters for targeted brightness and contrast
     def apply_distance_based_corrections(self, image, distance, brightness, contrast):
         # TODO :
         for i in range(self.image_channels):
@@ -971,29 +568,29 @@
                 intensities = image[:,:]
             if not distance is None:
                 intensities = self.apply_atn_crr_2_img(intensities, distance,
-                                                       self.image_attenuation_parameters[i], self.correction_gains[i])
-                intensities = self.pixel_stat(intensities,
-                                              self.image_corrected_mean[i], self.image_corrected_std[i],
-                                              brightness, contrast)
+                            self.image_attenuation_parameters[i], self.correction_gains[i])
+                intensities = self.pixel_stat(intensities, 
+                    self.image_corrected_mean[i], self.image_corrected_std[i],
+                    brightness, contrast)
             else:
-                intensities = self.pixel_stat(intensities,
-                                              self.image_raw_mean[i], self.image_raw_std[i],
-                                              brightness, contrast)
+                intensities = self.pixel_stat(intensities, 
+                    self.image_raw_mean[i], self.image_raw_std[i],
+                    brightness, contrast)
             if self.image_channels == 3:
                 image[:,:,i] = intensities
             else:
                 image[:,:] = intensities
-
+        
         return image
 
-
+    
 
     def pixel_stat(self, img, img_mean, img_std, target_mean, target_std, dst_bit=8):
         image = (((img - img_mean) / img_std) * target_std) + target_mean
         image = np.clip(image, 0, 2 ** dst_bit - 1)
         return image
-
-
+    
+    
 
     def apply_manual_balance(self, image):
         if self.image_channels == 3:
@@ -1011,21 +608,21 @@
         return image
 
 
-        # convert bayer image to RGB based
-        # on the bayer pattern for the camera
+    # convert bayer image to RGB based 
+    # on the bayer pattern for the camera
     def debayer(self, image, pattern):
-        image16 = image.astype(np.uint16)
+        image16 = image.astype(np.uint16)                          
         corrected_rgb_img = None
         if pattern == 'rggb':
-            corrected_rgb_img = cv2.cvtColor(image16, cv2.COLOR_BAYER_RG2BGR)
+            corrected_rgb_img = cv2.cvtColor(image16, cv2.COLOR_BAYER_RG2BGR)       
         elif pattern == 'grbg':
-            corrected_rgb_img = cv2.cvtColor(image16, cv2.COLOR_BAYER_GR2BGR)
+            corrected_rgb_img = cv2.cvtColor(image16, cv2.COLOR_BAYER_GR2BGR)       
         else:
             Console.quit('Bayer pattern not supported')
         return corrected_rgb_img
-
-
-        # correct image for distortions using camera calibration parameters
+    
+
+    # correct image for distortions using camera calibration parameters
     def distortion_correct(self, image):
         monocam = MonoCamera(camera_params_file_path)
         map_x, map_y = monocam.rectification_maps
@@ -1033,8 +630,8 @@
         image = cv2.remap(image, map_x, map_y, cv2.INTER_LINEAR)
         return image
 
-
-        # gamma corrections for image
+    
+    # gamma corrections for image
     def gamma_correct(self, image, bitdepth=8):
         # TODO:
         image = np.divide(image, ((2 ** bitdepth - 1)))
@@ -1050,9 +647,9 @@
 
         return image
 
-
-        # save processed image in an output file with
-        # given output format
+    
+    # save processed image in an output file with
+    # given output format
     def write_output_image(self, image, filename, dest_path, format_):
         file = filename + '.' + format_
         file_path = Path(dest_path) / file
@@ -1060,7 +657,7 @@
 
 # NON-MEMBER FUNCTIONS:
 # ------------------------------------------------------------------------------
->>>>>>> a6b9e0e8
+
 
 # read binary raw image files for xviii camera
 def load_xviii_bayer_from_binary(binary_data, image_height, image_width):
@@ -1088,6 +685,7 @@
             )
             count += 12
 
+    bayer_img = bayer_img / 128
     return bayer_img
 
 
@@ -1144,7 +742,7 @@
     else:
         if calculate_std == False:
             for idx_a in trange(a, ascii=True, desc=message):
-                results = joblib.Parallel(n_jobs=2, verbose=0)(
+                results = joblib.Parallel(n_jobs=-2, verbose=3)(
                     [joblib.delayed(calc_mean_and_std_trimmed)(
                         data[effective_index, idx_a, idx_b][0], ratio_trimming,
                         calculate_std) for idx_b in trange(b)])
@@ -1153,7 +751,7 @@
 
         else:
             for idx_a in trange(a, ascii=True, desc=message):
-                results = joblib.Parallel(n_jobs=2, verbose=0)(
+                results = joblib.Parallel(n_jobs=-2, verbose=3)(
                     [joblib.delayed(calc_mean_and_std_trimmed)(
                         data[effective_index, idx_a, idx_b][0], ratio_trimming,
                         calculate_std) for idx_b in trange(b)])
