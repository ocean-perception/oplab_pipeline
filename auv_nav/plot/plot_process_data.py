import plotly.graph_objs as go
from plotly import tools
import plotly.offline as py

import os
import time


def create_trace(x_list,
                 y_list,
                 trace_name,
                 trace_color,
                 visibility=True):
    trace = go.Scattergl(
        x=[float(i) for i in x_list],
        y=[float(i) for i in y_list],
        visible=visibility,  # True | False | legendonly
        name=trace_name,
        mode='lines+markers',
        marker=dict(color=trace_color),
        line=dict(color=trace_color)
    )
    return trace


def make_data(figure,
              name,
              eastings,
              northings,
              mode='lines',
              visibility=True,
              hoverinfo='x+y',
              hovertext="",
              opacity=1):
    if 'usbl' in name:
        mode = 'lines+markers'
    data_dict = {
        'x': eastings,
        'y': northings,
        'mode': '{}'.format(mode),
        'marker': {'opacity': opacity},
        'name': '{}'.format(name),
        'visible': visibility,
        'hoverinfo': hoverinfo,
        'hovertext': hovertext,
    }
    figure['data'].append(data_dict)


def make_frame(frame,
               data,
               tstamp,
               mode='lines'):
    temp_index = -1
    for i in range(len(data[1])):
        if data[1][i] <= tstamp:
            temp_index = i
        else:
            break
    eastings = data[2][:temp_index+1]
    northings = data[3][:temp_index+1]
    data_dict = {
        'x': eastings,
        'y': northings,
        'name': '{}'.format(data[0]),
        'mode': '{}'.format(mode)
    }
    frame['data'].append(data_dict)


def plot_orientation_vs_time(orientation_list,
                             plotlypath):
    # orientation
    print('...plotting orientation_vs_time...')
    orientation_time = [i.epoch_timestamp for i in orientation_list]
    yaw = [i.yaw for i in orientation_list]
    pitch = [i.pitch for i in orientation_list]
    roll = [i.roll for i in orientation_list]
    tr_yaw = create_trace(orientation_time, yaw, 'Yaw', 'red')
    tr_pitch = create_trace(orientation_time, pitch, 'Roll', 'blue')
    tr_roll = create_trace(orientation_time, roll, 'Pitch', 'green')

    layout = go.Layout(
        title='Orientation vs Time',
        hovermode='closest',
        xaxis=dict(title='Epoch time, s', tickformat='.3f'),
        yaxis=dict(title='Degrees'),
        dragmode='pan')
    config = {'scrollZoom': True}
    fig = go.Figure(data=[tr_yaw, tr_pitch, tr_roll], layout=layout)
    py.plot(fig,
            config=config,
            filename=str(plotlypath / 'orientation_vs_time.html'),
            auto_open=False)


def plot_velocity_vs_time(dead_reckoning_dvl_list,
                          velocity_inertial_list,
                          dead_reckoning_centre_list,
                          velocity_inertial_sensor_name,
                          plotlypath):
    # velocity_body (north,east,down) compared to velocity_inertial
    print('...plotting velocity_vs_time...')

    dr_time = [i.epoch_timestamp for i in dead_reckoning_dvl_list]
    dr_north_velocity = [i.north_velocity for i in dead_reckoning_dvl_list]
    dr_east_velocity = [i.east_velocity for i in dead_reckoning_dvl_list]
    dr_down_velocity = [i.down_velocity for i in dead_reckoning_dvl_list]
    dr_x_velocity = [i.x_velocity for i in dead_reckoning_dvl_list]
    dr_y_velocity = [i.y_velocity for i in dead_reckoning_dvl_list]
    dr_z_velocity = [i.z_velocity for i in dead_reckoning_dvl_list]

    tr_dr_north = create_trace(dr_time, dr_north_velocity,
                               'DVL north velocity', 'red')
    tr_dr_east = create_trace(dr_time, dr_east_velocity,
                              'DVL east velocity', 'red')
    tr_dr_down = create_trace(dr_time, dr_down_velocity,
                              'DVL down velocity', 'red')
    tr_dr_x = create_trace(dr_time, dr_x_velocity,
                           'DVL x velocity', 'red')
    tr_dr_y = create_trace(dr_time, dr_y_velocity,
                           'DVL y velocity', 'red')
    tr_dr_z = create_trace(dr_time, dr_z_velocity,
                           'DVL z velocity', 'red')

    if len(velocity_inertial_list) > 0:
        inertial_time = [i.epoch_timestamp for i in velocity_inertial_list]
        inertial_north_velocity = [i.north_velocity for i in velocity_inertial_list]
        inertial_east_velocity = [i.east_velocity for i in velocity_inertial_list]
        inertial_down_velocity = [i.down_velocity for i in velocity_inertial_list]

        tr_inertial_north = create_trace(
            inertial_time, inertial_north_velocity,
            '{} north velocity'.format(velocity_inertial_sensor_name),
            'blue')
        tr_inertial_east = create_trace(
            inertial_time, inertial_east_velocity,
            '{} east velocity'.format(velocity_inertial_sensor_name),
            'blue')
        tr_inertial_down = create_trace(
            inertial_time, inertial_down_velocity,
            '{} down velocity'.format(velocity_inertial_sensor_name),
            'blue')

    fig = tools.make_subplots(
        rows=3,
        cols=2,
        subplot_titles=('DVL vs {} - north Velocity'.format(
                            velocity_inertial_sensor_name),
                        'DVL - x velocity / surge',
                        'DVL vs {} - east Velocity'.format(
                            velocity_inertial_sensor_name),
                        'DVL - y velocity / sway',
                        'DVL vs {} - down Velocity'.format(
                            velocity_inertial_sensor_name),
                        'DVL - z velocity / heave'),
        print_grid=False)
    fig.append_trace(tr_dr_north, 1, 1)
    if len(velocity_inertial_list) > 0:
        fig.append_trace(tr_inertial_north, 1, 1)
        fig.append_trace(tr_inertial_east, 2, 1)
        fig.append_trace(tr_inertial_down, 3, 1)
    fig.append_trace(tr_dr_east, 2, 1)
    fig.append_trace(tr_dr_down, 3, 1)
    fig.append_trace(tr_dr_x, 1, 2)
    fig.append_trace(tr_dr_y, 2, 2)
    fig.append_trace(tr_dr_z, 3, 2)
    fig['layout']['xaxis1'].update(title='Epoch time, s', tickformat='.3f')
    fig['layout']['xaxis2'].update(title='Epoch time, s', tickformat='.3f')
    fig['layout']['xaxis3'].update(title='Epoch time, s', tickformat='.3f')
    fig['layout']['xaxis4'].update(title='Epoch time, s', tickformat='.3f')
    fig['layout']['xaxis5'].update(title='Epoch time, s', tickformat='.3f')
    fig['layout']['xaxis6'].update(title='Epoch time, s', tickformat='.3f')

    fig['layout']['yaxis1'].update(title='Velocity, m/s')
    fig['layout']['yaxis2'].update(title='Velocity, m/s')
    fig['layout']['yaxis3'].update(title='Velocity, m/s')
    fig['layout']['yaxis4'].update(title='Velocity, m/s')
    fig['layout']['yaxis5'].update(title='Velocity, m/s')
    fig['layout']['yaxis6'].update(title='Velocity, m/s')
    fig['layout'].update(title='Velocity vs Time Plots (Left column: Inertial \
                                frame - north east down | Right column: Body \
                                frame - x y z)',
                         dragmode='pan',
                         hovermode='closest')
    config = {'scrollZoom': True}
    py.plot(fig,
            config=config,
            filename=str(plotlypath / 'velocity_vs_time.html'),
            auto_open=False)


def plot_deadreckoning_vs_time(dead_reckoning_dvl_list,
                               velocity_inertial_list,
                               usbl_list,
                               dead_reckoning_centre_list,
                               altitude_list,
                               depth_list,
                               velocity_inertial_sensor_name,
                               plotlypath):
    # time_dead_reckoning northings eastings depth vs time
    print('...plotting deadreckoning_vs_time...')

    dr_time = [i.epoch_timestamp for i in dead_reckoning_dvl_list]
    dr_northings = [i.northings for i in dead_reckoning_dvl_list]
    dr_eastings = [i.eastings for i in dead_reckoning_dvl_list]

    usbl_time = [i.epoch_timestamp for i in usbl_list]
    usbl_northings = [i.northings for i in usbl_list]
    usbl_eastings = [i.eastings for i in usbl_list]
    usbl_depth = [i.depth for i in usbl_list]

    dr_centre_time = [i.epoch_timestamp for i in dead_reckoning_centre_list]
    dr_centre_northings = [i.northings for i in dead_reckoning_centre_list]
    dr_centre_eastings = [i.eastings for i in dead_reckoning_centre_list]
    dr_centre_depth = [i.depth for i in dead_reckoning_centre_list]

    altitude_time = [i.epoch_timestamp for i in altitude_list]
    altitude_depth = [i.seafloor_depth for i in altitude_list]
    altitude_alt = [i.altitude for i in altitude_list]

    depth_time = [i.epoch_timestamp for i in depth_list]
    depth = [i.depth for i in depth_list]

    # Northing vs time
    tr_dr_northings = create_trace(dr_time, dr_northings,
                                   'Northing DVL', 'red')
    tr_usbl_northings = create_trace(usbl_time, usbl_northings,
                                     'Northing USBL', 'blue')
    tr_drc_northings = create_trace(dr_centre_time, dr_centre_northings,
                                    'Northing Centre', 'orange')

    # Easting vs time
    tr_dr_eastings = create_trace(dr_time, dr_eastings,
                                  'Easting DVL', 'red')
    tr_usbl_eastings = create_trace(usbl_time, usbl_eastings,
                                    'Easting USBL', 'blue')
    tr_drc_eastings = create_trace(dr_centre_time, dr_centre_eastings,
                                   'Easting Centre', 'orange')

    # Depth vs time
    tr_alt_depth = create_trace(altitude_time, altitude_depth,
                                'Depth  Seafloor (Depth Sensor + Altitude)',
                                'red')
    tr_depth = create_trace(depth_time, depth, 'Depth Sensor', 'purple')
    tr_usbl_depth = create_trace(usbl_time, usbl_depth, 'Depth USBL', 'blue')
    tr_dr_depth = create_trace(dr_centre_time, dr_centre_depth,
                               'Depth Centre', 'orange')

    # Altitude vs time
    tr_alt = create_trace(altitude_time, altitude_alt, 'Altitude', 'red')

    fig = tools.make_subplots(rows=2,
                              cols=2,
                              subplot_titles=('Northings',
                                              'Eastings',
                                              'Depth',
                                              'Altitude'),
                              print_grid=False)

    # Northing vs time
    fig.append_trace(tr_dr_northings, 1, 1)
    fig.append_trace(tr_usbl_northings, 1, 1)
    fig.append_trace(tr_drc_northings, 1, 1)
    # Easting vs time
    fig.append_trace(tr_dr_eastings, 1, 2)
    fig.append_trace(tr_usbl_eastings, 1, 2)
    fig.append_trace(tr_drc_eastings, 1, 2)
    # Depth vs time
    fig.append_trace(tr_alt_depth, 2, 1)
    fig.append_trace(tr_depth, 2, 1)
    fig.append_trace(tr_usbl_depth, 2, 1)
    fig.append_trace(tr_dr_depth, 2, 1)
    # Altitude vs time
    fig.append_trace(tr_alt, 2, 2)

    # Add Inertial Velocity if available
    if len(velocity_inertial_list) > 0:
        inertial_time = [i.epoch_timestamp for i in velocity_inertial_list]
        inertial_northings = [i.northings for i in velocity_inertial_list]
        inertial_eastings = [i.eastings for i in velocity_inertial_list]
        tr_vi_northings = create_trace(
            inertial_time, inertial_northings,
            'Northing {}'.format(velocity_inertial_sensor_name), 'green')
        tr_vi_eastings = create_trace(
            inertial_time, inertial_eastings,
            'Easting {}'.format(velocity_inertial_sensor_name), 'green')
        fig.append_trace(tr_vi_northings, 1, 1)
        fig.append_trace(tr_vi_eastings, 1, 2)

    fig['layout']['xaxis1'].update(title='Epoch time, s', tickformat='.3f')
    fig['layout']['xaxis2'].update(title='Epoch time, s', tickformat='.3f')
    fig['layout']['xaxis3'].update(title='Epoch time, s', tickformat='.3f')
    fig['layout']['xaxis4'].update(title='Epoch time, s', tickformat='.3f')
    fig['layout']['yaxis1'].update(title='Northing, m')
    fig['layout']['yaxis2'].update(title='Easting, m')
    fig['layout']['yaxis3'].update(title='Depth, m', autorange='reversed')
    fig['layout']['yaxis4'].update(title='Altitude, m')
    fig['layout'].update(title='Deadreckoning vs Time',
                         dragmode='pan', hovermode='closest')
    config = {'scrollZoom': True}
    py.plot(fig,
            config=config,
            filename=str(plotlypath / 'deadreckoning_vs_time.html'),
            auto_open=False)


# pf uncertainty plotly
# maybe make a slider plot for this, or a dot projection slider
def plot_pf_uncertainty(pf_fusion_dvl_list,
                        pf_northings_std,
                        pf_eastings_std,
                        pf_yaw_std,
                        orientation_list,
                        velocity_body_list,
                        depth_list,
                        usbl_list,
                        velocity_inertial_list,
                        velocity_inertial_sensor_name,
                        plotlypath):
    pf_time = [i.epoch_timestamp for i in pf_fusion_dvl_list]

    tr_pf_northings_std = create_trace(pf_time, pf_northings_std,
                                       'northings_std (m)', 'red')
    tr_pf_eastings_std = create_trace(pf_time, pf_eastings_std,
                                      'eastings_std (m)', 'blue')
    tr_pf_yaw_std = create_trace(pf_time, pf_yaw_std,
                                 'yaw_std (deg)', 'green')
    layout = go.Layout(
        title='Particle Filter Uncertainty Plot',
        hovermode='closest',
        xaxis=dict(title='Epoch time, s', tickformat='.3f'),
        yaxis=dict(title='Degrees or Metres'),
        dragmode='pan',
        )
    config = {'scrollZoom': True}
    fig = go.Figure(data=[tr_pf_northings_std,
                          tr_pf_eastings_std,
                          tr_pf_yaw_std],
                    layout=layout)
    py.plot(fig,
            config=config,
            filename=str(plotlypath / 'pf_uncertainty.html'),
            auto_open=False)

    # Uncertainty plotly --- https://plot.ly/python/line-charts/
    # filled-lines Something like that?
    ori_time = [i.epoch_timestamp for i in orientation_list]
    ori_roll_std = [i.roll_std for i in orientation_list]
    ori_pitch_std = [i.pitch_std for i in orientation_list]
    ori_yaw_std = [i.yaw_std for i in orientation_list]

    bv_time = [i.epoch_timestamp for i in velocity_body_list]
    bv_x_vel_std = [i.x_velocity_std for i in velocity_body_list]
    bv_y_vel_std = [i.y_velocity_std for i in velocity_body_list]
    bv_z_vel_std = [i.z_velocity_std for i in velocity_body_list]

    usbl_time = [i.epoch_timestamp for i in usbl_list]
    usbl_lat_std = [i.latitude_std for i in usbl_list]
    usbl_lon_std = [i.longitude_std for i in usbl_list]
    usbl_northing_std = [i.northings_std for i in usbl_list]
    usbl_easting_std = [i.eastings_std for i in usbl_list]

    depth_time = [i.epoch_timestamp for i in depth_list]
    depth_std = [i.depth_std for i in depth_list]

    iv_time = [i.epoch_timestamp for i in velocity_inertial_list]
    iv_n_vel_std = [i.north_velocity_std for i in velocity_inertial_list]
    iv_e_vel_std = [i.east_velocity_std for i in velocity_inertial_list]
    iv_d_vel_std = [i.down_velocity_std for i in velocity_inertial_list]

    tr_roll = create_trace(ori_time, ori_roll_std, 'Roll std', 'red')
    tr_pitch = create_trace(ori_time, ori_pitch_std, 'Pitch std', 'green')
    tr_yaw = create_trace(ori_time, ori_yaw_std, 'Yaw std', 'blue')

    tr_bv_x = create_trace(bv_time, bv_x_vel_std, 'x velocity std', 'red')
    tr_bv_y = create_trace(bv_time, bv_y_vel_std, 'y velocity std', 'green')
    tr_bv_z = create_trace(bv_time, bv_z_vel_std, 'z velocity std', 'blue')

    tr_lat = create_trace(usbl_time, usbl_lat_std, 'Lat std usbl', 'red')
    tr_lon = create_trace(usbl_time, usbl_lon_std, 'Lon std usbl', 'green')
    tr_depth = create_trace(depth_time, depth_std, 'Depth std', 'blue')

    tr_n = create_trace(usbl_time, usbl_northing_std, 'northing std usbl', 'red')
    tr_e = create_trace(usbl_time, usbl_easting_std, 'easting std usbl', 'green')

    if len(velocity_inertial_list) > 0:
        tr_iv_n = create_trace(iv_time, iv_n_vel_std, 'north velocity std inertial', 'red')
        tr_iv_e = create_trace(iv_time, iv_e_vel_std, 'east velocity std inertial', 'green')
        tr_iv_d = create_trace(iv_time, iv_d_vel_std, 'down velocity std inertial', 'blue')

    fig = tools.make_subplots(rows=2,
                              cols=3,
                              subplot_titles=('Orientation uncertainties',
                                              'DVL uncertainties',
                                              'USBL uncertainties',
                                              'Depth uncertainties',
                                              '{} uncertainties'.format(
                                                velocity_inertial_sensor_name),
                                              'USBL uncertainties'),
                              print_grid=False)
    fig.append_trace(tr_roll, 1, 1)
    fig.append_trace(tr_pitch, 1, 1)
    fig.append_trace(tr_yaw, 1, 1)

    fig.append_trace(tr_bv_x, 1, 2)
    fig.append_trace(tr_bv_y, 1, 2)
    fig.append_trace(tr_bv_z, 1, 2)

    fig.append_trace(tr_lat, 1, 3)
    fig.append_trace(tr_lon, 1, 3)
    fig.append_trace(tr_depth, 2, 1)

    if len(velocity_inertial_list) > 0:
        fig.append_trace(tr_iv_n, 2, 2)
        fig.append_trace(tr_iv_e, 2, 2)
        fig.append_trace(tr_iv_d, 2, 2)

    fig.append_trace(tr_n, 2, 3)
    fig.append_trace(tr_e, 2, 3)

    fig['layout']['xaxis1'].update(title='Epoch time, s', tickformat='.3f')
    fig['layout']['xaxis2'].update(title='Epoch time, s', tickformat='.3f')
    fig['layout']['xaxis3'].update(title='Epoch time, s', tickformat='.3f')
    fig['layout']['xaxis4'].update(title='Epoch time, s', tickformat='.3f')
    fig['layout']['xaxis5'].update(title='Epoch time, s', tickformat='.3f')
    fig['layout']['xaxis6'].update(title='Epoch time, s', tickformat='.3f')
    fig['layout']['yaxis1'].update(title='Angle, degrees')
    fig['layout']['yaxis2'].update(title='Velocity, m/s')
    fig['layout']['yaxis3'].update(title='LatLong, degrees')
    fig['layout']['yaxis4'].update(title='Depth, m')
    fig['layout']['yaxis5'].update(title='Velocity, m/s')
    fig['layout']['yaxis6'].update(title='NorthEast, m')
    fig['layout'].update(title='Uncertainty Plots',
                         dragmode='pan',
                         hovermode='closest')
    config = {'scrollZoom': True}
    py.plot(fig,
            config=config,
            filename=str(plotlypath / 'uncertainties_plot.html'),
            auto_open=False)


def plot_2d_deadreckoning(camera1_list,
                          dead_reckoning_centre_list,
                          dead_reckoning_dvl_list,
                          pf_fusion_centre_list,
                          ekf_centre_list,
                          camera1_pf_list,
                          pf_fusion_dvl_list,
                          particles_time_interval,
                          pf_particles_list,
                          usbl_list,
                          plotlypath):
    # DR plotly slider *include toggle button that switches between lat long and north east
    print('...plotting auv_path...')

    # might not be robust in the future
    min_timestamp = float('inf')
    max_timestamp = float('-inf')

    plotly_list = []
    if len(camera1_list) > 1:
        plotly_list.append(['dr_camera1', camera1_list, 'legendonly'])
    if len(dead_reckoning_centre_list) > 1:
        plotly_list.append(['dr_centre', dead_reckoning_centre_list, 'legendonly'])
    if len(dead_reckoning_dvl_list) > 1:
        plotly_list.append(['dr_dvl', dead_reckoning_dvl_list, True])
    # if len(velocity_inertial_list) > 1:
    #    plotly_list.append([velocity_inertial_sensor_name, velocity_inertial_list])
    if len(usbl_list) > 1:
        plotly_list.append(['usbl', usbl_list, True])

    for i in plotly_list:
        timestamp_list = [j.epoch_timestamp for j in i[1]]
        if min(timestamp_list) < min_timestamp:
            min_timestamp = min(timestamp_list)
        if max(timestamp_list) > max_timestamp:
            max_timestamp = max(timestamp_list)

    figure = {
        'data': [],
        'layout': {},
        'frames': []
    }

    # fill in most of layout
    figure['layout']['xaxis'] = {'title': 'Eastings,m'}
    figure['layout']['yaxis'] = {'title': 'Northings,m',
                                 'scaleanchor': 'x'}
    figure['layout']['hovermode'] = 'closest'
    figure['layout']['dragmode'] = 'pan'
    figure['layout']['updatemenus'] = [
        {
            'buttons': [
                {
                    'args': [
                        None, {
                            'frame': {'duration': 500, 'redraw': False},
                            'fromcurrent': True,
                            'transition': {
                                'duration': 300,
                                'easing': 'quadratic-in-out'}}],
                    'label': 'Play',
                    'method': 'animate'
                }, {
                    'args': [
                        [None],
                        {'frame': {'duration': 0, 'redraw': False},
                         'mode': 'immediate',
                         'transition': {'duration': 0}}],
                    'label': 'Pause',
                    'method': 'animate'
                }
            ],
            'direction': 'left',
            'pad': {'r': 10, 't': 87},
            'showactive': False,
            'type': 'buttons',
            'x': 0.1,
            'xanchor': 'right',
            'y': 0,
            'yanchor': 'top'
        }
    ]

    for i in plotly_list:
        make_data(figure, i[0],
                  [float(j.eastings) for j in i[1]],
                  [float(j.northings) for j in i[1]],
                  visibility=i[2])
    if len(pf_fusion_centre_list) > 1:
        make_data(figure, 'pf_camera1',
                  [float(i.eastings) for i in camera1_pf_list],
                  [float(i.northings) for i in camera1_pf_list],
                  visibility='legendonly',
                  hoverinfo='x+y+text',
                  hovertext=[time.strftime('%H:%M:%S',
                             time.localtime(i.epoch_timestamp))
                             for i in camera1_pf_list])
        make_data(figure, 'pf_centre',
                  [float(i.eastings) for i in pf_fusion_centre_list],
                  [float(i.northings) for i in pf_fusion_centre_list],
                  visibility='legendonly')
        make_data(figure, 'pf_dvl',
                  [float(i.eastings) for i in pf_fusion_dvl_list],
                  [float(i.northings) for i in pf_fusion_dvl_list],
                  visibility=True,
                  hoverinfo='x+y+text',
                  hovertext=[time.strftime('%H:%M:%S',
                             time.localtime(i.epoch_timestamp))
                             for i in pf_fusion_dvl_list])
        pf_timestamps_interval = []
        pf_eastings_interval = []
        pf_northings_interval = []
        if particles_time_interval is not False:
            for i in pf_particles_list[0]:
<<<<<<< HEAD
                pf_timestamps_interval.append(float(
                    pf_particles_list[0][0].epoch_timestamps[0]))
                pf_eastings_interval.append(float(i.eastings[0]))
                pf_northings_interval.append(float(i.northings[0]))
            timestamp_value_tracker = pf_particles_list[0][0].epoch_timestamps[0]
=======
                pf_timestamps_interval.append(
                    pf_particles_list[0][0].timestamps[0])
                pf_eastings_interval.append(i.eastings[0])
                pf_northings_interval.append(i.northings[0])
            timestamp_value_tracker = pf_particles_list[0][0].timestamps[0]
>>>>>>> 8380efca
            for i in range(len(pf_particles_list)):
                # timestamp_index_tracker = 0
                for j in range(len(pf_particles_list[i][0].timestamps)):
                    if (pf_particles_list[i][0].timestamps[j]
                       - timestamp_value_tracker) > particles_time_interval:
                        for k in pf_particles_list[i]:
<<<<<<< HEAD
                            pf_timestamps_interval.append(float(k.epoch_timestamps[j]))
                            pf_eastings_interval.append(float(k.eastings[j]))
                            pf_northings_interval.append(float(k.northings[j]))
=======
                            pf_timestamps_interval.append(k.timestamps[j])
                            pf_eastings_interval.append(k.eastings[j])
                            pf_northings_interval.append(k.northings[j])
>>>>>>> 8380efca
                        timestamp_value_tracker = (pf_particles_list[i][0]
                                                   .timestamps[j])
            make_data(figure, 'pf_dvl_distribution',
                      pf_eastings_interval,
                      pf_northings_interval,
                      mode='markers',
                      visibility=True)
        else:
            resampling_index = 1
            for i in pf_particles_list:
                make_data(figure, 'PF_Resampling{}'.format(resampling_index),
                          [float(j.eastings[0]) for j in i],
                          [float(j.northings[0]) for j in i],
                          mode='markers',
                          opacity=0.5)
                make_data(figure, 'PF_Propagation{}'.format(resampling_index),
                          [float(j.eastings[-1]) for j in i],
                          [float(j.northings[-1]) for j in i],
                          mode='markers',
                          opacity=0.5)
                resampling_index += 1

    if len(ekf_centre_list) > 1:
        make_data(figure, 'ekf_centre',
                  [float(i.eastings) for i in ekf_centre_list],
                  [float(i.northings) for i in ekf_centre_list],
                  visibility='legendonly')

    config = {'scrollZoom': True}

    py.plot(figure,
            config=config,
            filename=str(plotlypath / 'auv_path.html'),
            auto_open=False)

    print('...plotting auv_path_slider...')

    sliders_dict = {
        'active': 0,
        'yanchor': 'top',
        'xanchor': 'left',
        'currentvalue': {
            'font': {'size': 20},
            'prefix': 'epoch_timestamp:',
            'visible': True,
            'xanchor': 'right'
        },
        'transition': {'duration': 300, 'easing': 'cubic-in-out'},
        'pad': {'b': 10, 't': 50},
        'len': 0.9,
        'x': 0.1,
        'y': 0,
        'steps': []
    }

    # slider plot
    # time_gap = 240
    time_gap = int((max_timestamp - min_timestamp)/40)
    epoch_timestamps_slider = list(range(int(min_timestamp),
                                         int(max_timestamp),
                                         int(time_gap)))

    # make frames
    for i in epoch_timestamps_slider:
        frame = {'data': [], 'name': str(i)}

        for j in plotly_list:
            make_frame(frame,
                       [j[0],
                        [float(k.epoch_timestamp) for k in j[1]],
                        [float(k.eastings) for k in j[1]],
                        [float(k.northings) for k in j[1]]],
                       i)
        if len(camera1_pf_list) > 1:
            make_frame(frame,
                       ['pf_camera1',
                        [float(i.epoch_timestamp) for i in camera1_pf_list],
                        [float(i.eastings) for i in camera1_pf_list],
                        [float(i.northings) for i in camera1_pf_list]],
                       i)
        if len(pf_fusion_centre_list) > 1:
            make_frame(frame,
                       ['pf_centre',
                        [float(i.epoch_timestamp) for i in pf_fusion_centre_list],
                        [float(i.eastings) for i in pf_fusion_centre_list],
                        [float(i.northings) for i in pf_fusion_centre_list]],
                       i)
        if len(ekf_centre_list) > 1:
            make_frame(frame,
                       ['ekf_centre',
                        [float(i.epoch_timestamp) for i in ekf_centre_list],
                        [float(i.eastings) for i in ekf_centre_list],
                        [float(i.northings) for i in ekf_centre_list]],
                       i)
        if len(pf_fusion_dvl_list) > 1:
            make_frame(frame,
                       ['pf_dvl',
                        [float(i.epoch_timestamp) for i in pf_fusion_dvl_list],
                        [float(i.eastings) for i in pf_fusion_dvl_list],
                        [float(i.northings) for i in pf_fusion_dvl_list]],
                       i)
        if len(pf_timestamps_interval) > 1:
            make_frame(frame,
                       ['pf_dvl_distribution',
                        pf_timestamps_interval,
                        pf_eastings_interval,
                        pf_northings_interval],
                       i, mode='markers')

        figure['frames'].append(frame)
        slider_step = {'args': [
            [i],
            {'frame': {'duration': 300, 'redraw': False},
             'mode': 'immediate',
             'transition': {'duration': 300}}
         ],
         'label': i,
         'method': 'animate'}
        sliders_dict['steps'].append(slider_step)

    figure['layout']['sliders'] = [sliders_dict]

    py.plot(figure,
            config=config,
            filename=str(plotlypath / 'auv_path_slider.html'),
            auto_open=False)


def plot_2d_localisation(dr_list,
                         pf_list,
                         ekf_list,
                         eks_list,
                         plotlypath):
    # DR plotly slider *include toggle button that switches between lat long and north east
    print('...plotting auv_path...')

    # might not be robust in the future
    min_timestamp = float('inf')
    max_timestamp = float('-inf')

    plotly_list = []
    if len(dr_list) > 1:
        plotly_list.append(['dr', dr_list, 'legendonly'])
    if len(pf_list) > 1:
        plotly_list.append(['pf', pf_list, 'legendonly'])
    if len(eks_list) > 1:
        plotly_list.append(['ekf', ekf_list, True])
    if len(eks_list) > 1:
        plotly_list.append(['eks', eks_list, True])

    for i in plotly_list:
        timestamp_list = [j.epoch_timestamp for j in i[1]]
        if min(timestamp_list) < min_timestamp:
            min_timestamp = min(timestamp_list)
        if max(timestamp_list) > max_timestamp:
            max_timestamp = max(timestamp_list)

    figure = {
        'data': [],
        'layout': {},
        'frames': []
    }

    # fill in most of layout
    figure['layout']['xaxis'] = {'title': 'Eastings,m'}
    figure['layout']['yaxis'] = {'title': 'Northings,m',
                                 'scaleanchor': 'x'}
    figure['layout']['hovermode'] = 'closest'
    figure['layout']['dragmode'] = 'pan'
    figure['layout']['updatemenus'] = [
        {
            'buttons': [
                {
                    'args': [
                        None, {
                            'frame': {'duration': 500, 'redraw': False},
                            'fromcurrent': True,
                            'transition': {
                                'duration': 300,
                                'easing': 'quadratic-in-out'}}],
                    'label': 'Play',
                    'method': 'animate'
                }, {
                    'args': [
                        [None],
                        {'frame': {'duration': 0, 'redraw': False},
                         'mode': 'immediate',
                         'transition': {'duration': 0}}],
                    'label': 'Pause',
                    'method': 'animate'
                }
            ],
            'direction': 'left',
            'pad': {'r': 10, 't': 87},
            'showactive': False,
            'type': 'buttons',
            'x': 0.1,
            'xanchor': 'right',
            'y': 0,
            'yanchor': 'top'
        }
    ]

    for i in plotly_list:
        make_data(figure, i[0],
                  [float(j.eastings) for j in i[1]],
                  [float(j.northings) for j in i[1]],
                  visibility=i[2])

    config = {'scrollZoom': True}

    py.plot(figure,
            config=config,
            filename=str(plotlypath / 'auv_localisation.html'),
            auto_open=False)

    print('...plotting auv_path_slider...')

    sliders_dict = {
        'active': 0,
        'yanchor': 'top',
        'xanchor': 'left',
        'currentvalue': {
            'font': {'size': 20},
            'prefix': 'epoch_timestamp:',
            'visible': True,
            'xanchor': 'right'
        },
        'transition': {'duration': 300, 'easing': 'cubic-in-out'},
        'pad': {'b': 10, 't': 50},
        'len': 0.9,
        'x': 0.1,
        'y': 0,
        'steps': []
    }

    # slider plot
    # time_gap = 240
    time_gap = int((max_timestamp - min_timestamp)/40)
    epoch_timestamps_slider = list(range(int(min_timestamp),
                                         int(max_timestamp),
                                         int(time_gap)))

    # make frames
    for i in epoch_timestamps_slider:
        frame = {'data': [], 'name': str(i)}

        for j in plotly_list:
            make_frame(frame,
                       [j[0],
                        [float(k.epoch_timestamp) for k in j[1]],
                        [float(k.eastings) for k in j[1]],
                        [float(k.northings) for k in j[1]]],
                       i)
        figure['frames'].append(frame)
        slider_step = {'args': [
            [i],
            {'frame': {'duration': 300, 'redraw': False},
             'mode': 'immediate',
             'transition': {'duration': 300}}
         ],
         'label': i,
         'method': 'animate'}
        sliders_dict['steps'].append(slider_step)

    figure['layout']['sliders'] = [sliders_dict]

    py.plot(figure,
            config=config,
            filename=str(plotlypath / 'auv_localisation_slider.html'),
            auto_open=False)<|MERGE_RESOLUTION|>--- conflicted
+++ resolved
@@ -555,34 +555,21 @@
         pf_northings_interval = []
         if particles_time_interval is not False:
             for i in pf_particles_list[0]:
-<<<<<<< HEAD
                 pf_timestamps_interval.append(float(
-                    pf_particles_list[0][0].epoch_timestamps[0]))
+                    pf_particles_list[0][0].timestamps[0]))
                 pf_eastings_interval.append(float(i.eastings[0]))
                 pf_northings_interval.append(float(i.northings[0]))
-            timestamp_value_tracker = pf_particles_list[0][0].epoch_timestamps[0]
-=======
-                pf_timestamps_interval.append(
-                    pf_particles_list[0][0].timestamps[0])
-                pf_eastings_interval.append(i.eastings[0])
-                pf_northings_interval.append(i.northings[0])
             timestamp_value_tracker = pf_particles_list[0][0].timestamps[0]
->>>>>>> 8380efca
+
             for i in range(len(pf_particles_list)):
                 # timestamp_index_tracker = 0
                 for j in range(len(pf_particles_list[i][0].timestamps)):
                     if (pf_particles_list[i][0].timestamps[j]
                        - timestamp_value_tracker) > particles_time_interval:
                         for k in pf_particles_list[i]:
-<<<<<<< HEAD
-                            pf_timestamps_interval.append(float(k.epoch_timestamps[j]))
+                            pf_timestamps_interval.append(float(k.timestamps[j]))
                             pf_eastings_interval.append(float(k.eastings[j]))
                             pf_northings_interval.append(float(k.northings[j]))
-=======
-                            pf_timestamps_interval.append(k.timestamps[j])
-                            pf_eastings_interval.append(k.eastings[j])
-                            pf_northings_interval.append(k.northings[j])
->>>>>>> 8380efca
                         timestamp_value_tracker = (pf_particles_list[i][0]
                                                    .timestamps[j])
             make_data(figure, 'pf_dvl_distribution',
