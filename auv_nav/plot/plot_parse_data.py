--- conflicted
+++ resolved
@@ -12,13 +12,10 @@
 import plotly.offline as py
 import plotly.graph_objs as go
 
-<<<<<<< HEAD
-from auv_nav.tools.time_conversions import epoch_to_utc
-=======
 from auv_nav.tools.time_conversions import epoch_to_localtime
 from auv_nav.tools.time_conversions import epoch_to_utctime
 from auv_nav.tools.time_conversions import get_localtimezone
->>>>>>> ce7772d1
+
 
 """
 This looks at nav_standard.json file stored in the format of
@@ -97,19 +94,16 @@
     # plotly plot
     # format is 'yyyy-mm-dd HH:MM:SS.ssssss'
     x_values = [time.strftime('%Y-%m-%d %H:%M:%S',
-<<<<<<< HEAD
-                epoch_to_utc(k['epoch_timestamp']))
-=======
                 epoch_to_utctime(k['epoch_timestamp']))
->>>>>>> ce7772d1
+
                 + '.{}'.format(('{:.6f}'.format(k['epoch_timestamp']
                                - int(k['epoch_timestamp'])))[2:9]) for k in j]
     text_list = [time.strftime('%Y-%m-%d %H:%M:%S',
-                epoch_to_utctime(k['epoch_timestamp']))
-                + '(UTC) | '
-                + time.strftime('%Y-%m-%d %H:%M:%S',
-                epoch_to_localtime(k['epoch_timestamp']))
-                + '(Local)' for k in j] # add utc time too.
+                 epoch_to_utctime(k['epoch_timestamp']))
+                 + '(UTC) | '
+                 + time.strftime('%Y-%m-%d %H:%M:%S',
+                 epoch_to_localtime(k['epoch_timestamp']))
+                 + '(Local)' for k in j] # add utc time too.
     # x_values = [k['epoch_timestamp'] for k in j]
     y_values = [title] * len(x_values)
     return x_values, y_values, text_list, title
@@ -230,18 +224,6 @@
         )
 
         layout_table = go.Layout(
-<<<<<<< HEAD
-            title='Json Data Info Table<br>Start time is: %s (%s), %d (epoch)\
-            <br>Finish time is: %s (%s), %d (epoch)' % (
-                time.strftime('%Y-%m-%d %H:%M:%S',
-                              epoch_to_utc(start_time)),
-                'UTC',
-                start_time,
-                time.strftime('%Y-%m-%d %H:%M:%S',
-                              epoch_to_utc(finish_time)),
-                'UTC',
-                finish_time))
-=======
             title='Json Data Info Table<br>Start time is: %s (%s), %s (%s), %d (epoch)'
                   '<br>Finish time is: %s (%s), %s (%s), %d (epoch)' % (
                     time.strftime('%Y-%m-%d %H:%M:%S',
@@ -258,7 +240,6 @@
                                   epoch_to_utctime(finish_time)),
                     'UTC',
                     finish_time))
->>>>>>> ce7772d1
         table_fig = go.Figure(data=[table_trace], layout=layout_table)
         py.plot(table_fig,
                 filename=str(filepath / 'json_data_info.html'),
@@ -270,13 +251,6 @@
             title='Timestamp History Plot<br>Start time is: %s (%s), %s (%s), %d (epoch)'
                   '<br>Finish time is: %s (%s), %s (%s), %d (epoch)' % (
                     time.strftime('%Y-%m-%d %H:%M:%S',
-<<<<<<< HEAD
-                                  epoch_to_utc(start_time)),
-                    'UTC',
-                    start_time,
-                    time.strftime('%Y-%m-%d %H:%M:%S',
-                                  epoch_to_utc(finish_time)),
-=======
                                   epoch_to_localtime(start_time)),
                     get_localtimezone(),
                     time.strftime('%Y-%m-%d %H:%M:%S',
@@ -288,16 +262,12 @@
                     get_localtimezone(),
                     time.strftime('%Y-%m-%d %H:%M:%S',
                                   epoch_to_utctime(finish_time)),
->>>>>>> ce7772d1
+
                     'UTC',
                     finish_time),
             hovermode='closest',
             xaxis=dict(
-<<<<<<< HEAD
                 title='Date time (%s)' % ('UTC'),
-=======
-                title='Date time (%s)' % ('UTC'), # get_localtimezone()),
->>>>>>> ce7772d1
                 rangeselector=dict(
                     buttons=list([
                         dict(count=5,
@@ -346,13 +316,6 @@
         start_end_text = 'Start time is: %s (%s), %s (%s), %d (epoch)\nFinish time is: \
                           %s (%s), %s (%s), %d (epoch)\n' % (
                           time.strftime('%Y-%m-%d %H:%M:%S',
-<<<<<<< HEAD
-                                        epoch_to_utc(start_time)),
-                          'UTC',
-                          start_time,
-                          time.strftime('%Y-%m-%d %H:%M:%S',
-                                        epoch_to_utc(finish_time)),
-=======
                                         epoch_to_localtime(start_time)),
                           get_localtimezone(),
                           time.strftime('%Y-%m-%d %H:%M:%S',
@@ -364,7 +327,6 @@
                           get_localtimezone(),
                           time.strftime('%Y-%m-%d %H:%M:%S',
                                         epoch_to_utctime(finish_time)),
->>>>>>> ce7772d1
                           'UTC',
                           finish_time)  # changed from gmtime to localtime
 
