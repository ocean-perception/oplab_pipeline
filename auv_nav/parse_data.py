--- conflicted
+++ resolved
@@ -353,11 +353,7 @@
                     Console.info("Correction of BioCam cpu timestamps...")
                     results = correct_timestamps(results)
             if (results[0]['category'] == Category.DEPTH or results[0]['category'] == Category.USBL):
-<<<<<<< HEAD
-                if tide_list is not None:
-=======
                 if not mission.tide.empty():
->>>>>>> 4e5fb4b4
                     # proceed to tidal correction
                     Console.info("Tidal correction of depth vector...")
                     # Offset depth to acknowledge for tides
