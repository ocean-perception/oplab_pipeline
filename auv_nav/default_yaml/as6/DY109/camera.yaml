--- conflicted
+++ resolved
@@ -18,18 +18,6 @@
     path: 'image/cam61004444_laser'
     extension: jpg
     filename_to_date: 'YYYYMMDDxhhmmssxfffuuuxxxxxxxxxxxxxxxxxxxxxxxxxxxx.xxx'
-<<<<<<< HEAD
-  - name: cam61003146
-    type: rggb
-    bit_depth: 16
-    path: 'image/cam61003146_laser'
-    extension: tif
-    filename_to_date: 'YYYYMMDDxhhmmssxfffuuuxxxxxxxxxxxxxxxxxxxxxxxxxxxx.xxx'
-  - name: cam61004444
-    type: grayscale
-    bit_depth: 16
-    path: 'image/cam61004444_laser'
-=======
   - name: cam61003146_laser
     type: grayscale
     bit_depth: 16
@@ -46,6 +34,5 @@
     type: grayscale
     bit_depth: 16
     path: 'image/cam61004444'
->>>>>>> 5a6d7376
     extension: tif
     filename_to_date: 'YYYYMMDDxhhmmssxfffuuuxxxxxxxxxxxxxxxxxxxxxxxxxxxx.xxx'