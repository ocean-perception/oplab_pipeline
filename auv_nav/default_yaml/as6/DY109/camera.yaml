--- conflicted
+++ resolved
@@ -18,26 +18,6 @@
     path: 'image/cam61004444_laser'
     extension: jpg
     filename_to_date: 'YYYYMMDDxhhmmssxfffuuuxxxxxxxxxxxxxxxxxxxxxxxxxxxx.xxx'
-<<<<<<< HEAD
-  - name: cam61003146_laser
-    type: grayscale
-    bit_depth: 16
-    path: 'image/cam61003146_laser'
-    extension: jpg
-    filename_to_date: 'YYYYMMDDxhhmmssxfffuuuxxxxxxxxxxxxxxxxxxxxxxxxxxxx.xxx'
-  - name: cam61003146
-    type: rggb
-    bit_depth: 16
-    path: 'image/cam61003146'
-    extension: tif
-    filename_to_date: YYYYMMDDxhhmmssxfffuuuxxxxxxxxxxxxxxxxxxxxxxxxxxxx.xxx
-  - name: cam61004444
-    type: grayscale
-    bit_depth: 16
-    path: 'image/cam61004444'
-    extension: tif
-    filename_to_date: 'YYYYMMDDxhhmmssxfffuuuxxxxxxxxxxxxxxxxxxxxxxxxxxxx.xxx'
-=======
   - name: cam61003146
     type: rggb
     bit_depth: 16
@@ -49,5 +29,4 @@
     bit_depth: 16
     path: 'image/cam61004444_laser'
     extension: tif
-    filename_to_date: 'YYYYMMDDxhhmmssxfffuuuxxxxxxxxxxxxxxxxxxxxxxxxxxxx.xxx'
->>>>>>> 836d031f
+    filename_to_date: 'YYYYMMDDxhhmmssxfffuuuxxxxxxxxxxxxxxxxxxxxxxxxxxxx.xxx'