# parse_acfr_images

# Scripts to parse acfr image acquisition data

# Author: Blair Thornton
# Date: 31/08/2017

import os
from scipy.stats import linregress
import glob
from pathlib import Path
# from datetime import datetime
import numpy as np
#from matplotlib import pyplot as plt

# sys.path.append("..")
from auv_nav.tools.time_conversions import date_time_to_epoch
from oplab import get_raw_folder
from oplab import Console

stamp_pc1 = []
stamp_pc2 = []
stamp_cam1 = []
stamp_cam2 = []
values = []
data_list = []
tolerance = 0.05  # 0.01 # stereo pair must be within 10ms of each other


def time_from_string(date_string, time_string, ms_time_string,
                     timezone_offset, timeoffset):
    # read in date
    yyyy = int(date_string[0:4])
    mm = int(date_string[4:6])
    dd = int(date_string[6:8])

    # read in time
    hour = int(time_string[0:2])
    mins = int(time_string[2:4])
    secs = int(time_string[4:6])
    if len(ms_time_string) == 6:
        usec = int(ms_time_string[0:6])
    elif len(ms_time_string) == 3:
        usec = int(ms_time_string[0:3])*1000

    if yyyy < 2000:
        return 0
    epoch_time = date_time_to_epoch(
        yyyy, mm, dd, hour, mins, secs, timezone_offset)
    # dt_obj = datetime(yyyy,mm,dd,hour,mins,secs)
    # time_tuple = dt_obj.timetuple()
    # epoch_time = time.mktime(time_tuple)
    epoch_timestamp = float(epoch_time+usec/1e6+timeoffset)
    return epoch_timestamp


def biocam_timestamp_from_filename(filename, timezone_offset, timeoffset):
    filename_split = filename.strip().split('_')

    if len(filename_split) > 4:
        date_string = filename_split[0]
        time_string = filename_split[1]
        ms_time_string = filename_split[2]
        cam_date_string = filename_split[3]
        cam_time_string = filename_split[4]
        cam_ms_time_string = filename_split[5]
    else:
        date_string = filename_split[1]
        time_string = filename_split[2]
        ms_time_string = filename_split[3]
        cam_date_string = filename_split[1]
        cam_time_string = filename_split[2]
        cam_ms_time_string = filename_split[3]

    epoch_timestamp = time_from_string(date_string,
                                       time_string,
                                       ms_time_string,
                                       timezone_offset,
                                       timeoffset)
    cam_epoch_timestamp = time_from_string(cam_date_string,
                                           cam_time_string,
                                           cam_ms_time_string,
                                           timezone_offset,
                                           timeoffset)
    return epoch_timestamp, cam_epoch_timestamp


def parse_biocam_images(mission,
                        vehicle,
                        category,
                        ftype,
                        outpath,
                        fileoutname):
    # parser meta data
    class_string = 'measurement'
    frame_string = 'body'
    category = 'image'
    sensor_string = 'biocam'

    timezone = mission.image.timezone
    timezone_offset = 0
    timeoffset = mission.image.timeoffset
    filepath = mission.image.cameras[0].path
    camera1_label = mission.image.cameras[0].name
    camera2_label = mission.image.cameras[1].name

    # read in timezone
    if isinstance(timezone, str):
        if timezone == 'utc' or timezone == 'UTC':
            timezone_offset = 0
        elif timezone == 'jst' or timezone == 'JST':
            timezone_offset = 9
    else:
        try:
            timezone_offset = float(timezone)
        except ValueError:
            print('Error: timezone', timezone,
                  'in mission.cfg not recognised, please enter value from UTC in hours')
            return

    # convert to seconds from utc
    # timeoffset = -timezone_offset*60*60 + timeoffset

    Console.info('... parsing ' + sensor_string + ' images')

    # determine file paths
    base_path = get_raw_folder(outpath / '..' / filepath)
    filepath1 = base_path / str(camera1_label + '_strobe/*.*')
    filepath1b = base_path / str(camera1_label + '_laser/**/*.*')
    filepath2 = base_path / str(camera2_label + '_strobe/*.*')
    filepath2b = base_path / str(camera2_label + '_laser/**/*.*')
<<<<<<< HEAD

=======
>>>>>>> 9322c8ba

    camera1_list = glob.glob(str(filepath1))
    camera1_list.extend(glob.glob(str(filepath1b), recursive=True))
    camera2_list = glob.glob(str(filepath2))
    camera2_list.extend(glob.glob(str(filepath2b), recursive=True))

    camera1_filename = [
        line for line in camera1_list if '.txt' not in line and '._' not in line]
    camera2_filename = [
        line for line in camera2_list if '.txt' not in line and '.jpg' not in line]
    camera3_filename = [
        line for line in camera2_list if '.jpg' in line]

    Console.info('Found ' + str(len(camera2_filename) + len(camera1_filename) + len(camera3_filename)) + ' BioCam images!')

    data_list = []
    if ftype == 'acfr':
        data_list = ''

    for i in range(len(camera1_filename)):
        t1, tc1 = biocam_timestamp_from_filename(
            Path(camera1_filename[i]).name,
            timezone_offset,
            timeoffset)
        stamp_pc1.append(str(t1))
        stamp_cam1.append(str(tc1))
    for i in range(len(camera2_filename)):
        t2, tc2 = biocam_timestamp_from_filename(
            Path(camera2_filename[i]).name,
            timezone_offset,
            timeoffset)
        stamp_pc2.append(str(t2))
        stamp_cam2.append(str(tc2))
    for i in range(len(camera1_filename)):
        values = []
        for j in range(len(camera2_filename)):
            values.append(
                abs(float(stamp_pc1[i])-float(stamp_pc2[j])))

        (sync_difference, sync_pair) = min((v, k)
                                           for k, v in enumerate(values))

        if sync_difference < tolerance:
            if ftype == 'oplab':
                data = {
                    'epoch_timestamp': float(stamp_pc1[i]),
                    'class': class_string,
                    'sensor': sensor_string,
                    'frame': frame_string,
                    'category': category,
                    'camera1': [{
                        'epoch_timestamp': float(stamp_pc1[i]),
                        # Duplicate for timestamp prediction purposes
                        'epoch_timestamp_cpu': float(stamp_pc1[i]),
                        'epoch_timestamp_cam': float(stamp_cam1[i]),
                        'filename': str(camera1_filename[i])
                    }],
                    'camera2':  [{
                        'epoch_timestamp': float(stamp_pc2[sync_pair]),
                        # Duplicate for timestamp prediction purposes
                        'epoch_timestamp_cpu': float(stamp_pc2[sync_pair]),
                        'epoch_timestamp_cam': float(stamp_cam2[sync_pair]),
                        'filename': str(camera2_filename[sync_pair])
                    }]
                }
                data_list.append(data)
            if ftype == 'acfr':
                data = 'VIS: ' + str(float(stamp_pc1[i])) + ' [' + str(float(
                    stamp_pc1[i])) + '] ' + str(camera1_filename[i]) + ' exp: 0\n'
                # fileout.write(data)
                data_list += data
                data = 'VIS: ' + str(float(stamp_pc2[sync_pair])) + ' [' + str(float(
                    stamp_pc2[sync_pair])) + '] ' + str(camera2_filename[sync_pair]) + ' exp: 0\n'
                # fileout.write(data)
                data_list += data
    for i in range(len(camera3_filename)):
        t3, tc3 = biocam_timestamp_from_filename(
            Path(camera3_filename[i]).name,
            timezone_offset,
            timeoffset)
        data = {
            'epoch_timestamp': float(t3),
            'class': class_string,
            'sensor': sensor_string,
            'frame': frame_string,
            'category': 'laser',
            'camera3': [{
                'epoch_timestamp': float(t3),
                # Duplicate for timestamp prediction purposes
                'epoch_timestamp_cpu': float(t3),
                'epoch_timestamp_cam': float(tc3),
                'filename': str(camera3_filename[i])
            }]
        }
        data_list.append(data)
    return data_list


def correct_timestamps(data_list):
    cam1_cam_list = []
    cam1_offset_list = []
    cam2_cam_list = []
    cam2_offset_list = []
    cam3_cam_list = []
    cam3_offset_list = []
    for data in data_list:
        category = data['category']
        if category == 'image':
            # Grab data
            cpu1_timestamp = data['camera1'][0]['epoch_timestamp_cpu']
            cam1_timestamp = data['camera1'][0]['epoch_timestamp_cam']
            cpu2_timestamp = data['camera2'][0]['epoch_timestamp_cpu']
            cam2_timestamp = data['camera2'][0]['epoch_timestamp_cam']
            # Calculate offsets
            cam1_offset = cpu1_timestamp - cam1_timestamp
            cam2_offset = cpu2_timestamp - cam2_timestamp
            # Store
            cam1_cam_list.append(cam1_timestamp)
            cam1_offset_list.append(cam1_offset)
            cam2_cam_list.append(cam2_timestamp)
            cam2_offset_list.append(cam2_offset)
        elif category == 'laser':
            # Grab data
            cpu3_timestamp = data['camera3'][0]['epoch_timestamp_cpu']
            cam3_timestamp = data['camera3'][0]['epoch_timestamp_cam']
            # Calculate offset
            cam3_offset = cpu3_timestamp - cam3_timestamp
            # Store
            cam3_cam_list.append(cam3_timestamp)
            cam3_offset_list.append(cam3_offset)
        else:
            continue
    # Use all data available for camera2 (camera3 defined in
    # parse_biocam_images as same camera as camera2)
    comb_cam_list = cam2_cam_list + cam3_cam_list
    comb_offset_list = cam2_offset_list + cam3_offset_list
    
    # Fit a straight line to the data, bounding the bottom of it

    def line_fit(x_data, y_data):
        fit = linregress(x_data, y_data)
        m = fit.slope
        c = fit.intercept
        max_diff = np.min([y_data[i] - m*x_data[i] - c for
                           i in range(len(x_data))])
        c = c + max_diff
        return m, c

    m1, c1 = line_fit(cam1_cam_list, cam1_offset_list)
    m2, c2 = line_fit(comb_cam_list, comb_offset_list)

    def predict_cpu_time(cam_list, m, c):
        pred_list = []
        for x in cam_list:
            # offset = (cpu - cam) = m*(cam) + c
            y = (m+1)*x + c
            pred_list.append(y)
        return pred_list

    cam1_pred_list = predict_cpu_time(cam1_cam_list, m1, c1)
    cam2_pred_list = predict_cpu_time(cam2_cam_list, m2, c2)
    cam3_pred_list = predict_cpu_time(cam3_cam_list, m2, c2)

#    # Code to show plot of what the best fit lines look like on the data
#    #~~~~~~~~~~~~~~~~~~~~~~~~~~~~~~~~~~~~~~~~~~~~~~~~~~~~~~~~~~~~~~~~~~~
    line1 = [[cam1_cam_list[1], cam1_cam_list[-2]],
             [m1*cam1_cam_list[1]+c1, m1*cam1_cam_list[-2]+c1]]
    line2 = [[cam2_cam_list[1], cam2_cam_list[-2]],
             [m2*cam2_cam_list[1]+c2, m2*cam2_cam_list[-2]+c2]]

#    plt.figure("test preds - offset vs cam time")
#    plt.plot(cam2_cam_list, cam2_offset_list, '.r')
#    plt.plot(cam3_cam_list, cam3_offset_list, '.r')
#    plt.plot(cam1_cam_list, cam1_offset_list, '.c')
#    plt.plot(line1[0], line1[1], '-b')
#    plt.plot(line2[0], line2[1], '-m')
#    plt.show()

    Console.info("...... Divergence over time of cpu clock to cam1 clock:", m1/100, '%')
    Console.info("...... Initial offset of cpu clock to cam1 clock:", line1[1][0], 's')
    Console.info("...... Divergence over time of cpu clock to cam2 clock:", m2/100, '%')
    Console.info("...... Initial offset of cpu clock to cam2 clock:", line2[1][0], 's')

    i = 0
    j = 0
    for data in data_list:
        category = data['category']
        if category == 'image':
            data['epoch_timestamp'] = cam1_pred_list[i]
            data['camera1'][0]['epoch_timestamp'] = cam1_pred_list[i]
            data['camera2'][0]['epoch_timestamp'] = cam2_pred_list[i]
            i += 1

        elif category == 'laser':
            data['epoch_timestamp'] = cam3_pred_list[j]
            data['camera3'][0]['epoch_timestamp'] = cam3_pred_list[j]
            j += 1
        else:
            continue

    Console.info("...done correcting timestamps.")
    return data_list<|MERGE_RESOLUTION|>--- conflicted
+++ resolved
@@ -129,10 +129,6 @@
     filepath1b = base_path / str(camera1_label + '_laser/**/*.*')
     filepath2 = base_path / str(camera2_label + '_strobe/*.*')
     filepath2b = base_path / str(camera2_label + '_laser/**/*.*')
-<<<<<<< HEAD
-
-=======
->>>>>>> 9322c8ba
 
     camera1_list = glob.glob(str(filepath1))
     camera1_list.extend(glob.glob(str(filepath1b), recursive=True))
