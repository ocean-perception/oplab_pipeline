# parse_acfr_images

# Scripts to parse acfr image acquisition data

# Author: Blair Thornton
# Date: 31/08/2017

import os
import glob
from pathlib import Path
# from datetime import datetime
import numpy as np
#from matplotlib import pyplot as plt

# sys.path.append("..")
from auv_nav.tools.time_conversions import date_time_to_epoch
from auv_nav.tools.folder_structure import get_raw_folder
from auv_nav.tools.console import Console

stamp_pc1 = []
stamp_pc2 = []
stamp_cam1 = []
stamp_cam2 = []
values = []
data_list = []
tolerance = 0.05  # 0.01 # stereo pair must be within 10ms of each other


def time_from_string(date_string, time_string, ms_time_string,
                     timezone_offset, timeoffset):
            # read in date
            yyyy = int(date_string[0:4])
            mm = int(date_string[4:6])
            dd = int(date_string[6:8])

            # read in time
            hour = int(time_string[0:2])
            mins = int(time_string[2:4])
            secs = int(time_string[4:6])
            if len(ms_time_string) == 6:
                usec = int(ms_time_string[0:6])
            elif len(ms_time_string) == 3:
                usec = int(ms_time_string[0:3])*1000

            if yyyy < 2000:
                return 0
            epoch_time = date_time_to_epoch(
                yyyy, mm, dd, hour, mins, secs, timezone_offset)
            # dt_obj = datetime(yyyy,mm,dd,hour,mins,secs)
            # time_tuple = dt_obj.timetuple()
            # epoch_time = time.mktime(time_tuple)
            epoch_timestamp = float(epoch_time+usec/1e6+timeoffset)
            return epoch_timestamp


def biocam_timestamp_from_filename(filename, timezone_offset, timeoffset):
        filename_split = filename.strip().split('_')

        if len(filename_split) > 4:
            date_string = filename_split[0]
            time_string = filename_split[1]
            ms_time_string = filename_split[2]
            cam_date_string = filename_split[3]
            cam_time_string = filename_split[4]
            cam_ms_time_string = filename_split[5]
        else:
            date_string = filename_split[1]
            time_string = filename_split[2]
            ms_time_string = filename_split[3]
            cam_date_string = filename_split[1]
            cam_time_string = filename_split[2]
            cam_ms_time_string = filename_split[3]

        epoch_timestamp = time_from_string(date_string,
                                           time_string,
                                           ms_time_string,
                                           timezone_offset,
                                           timeoffset)
        cam_epoch_timestamp = time_from_string(cam_date_string,
                                               cam_time_string,
                                               cam_ms_time_string,
                                               timezone_offset,
                                               timeoffset)
        return epoch_timestamp, cam_epoch_timestamp


def parse_biocam_images(mission,
                        vehicle,
                        category,
                        ftype,
                        outpath,
                        fileoutname):
    # parser meta data
    class_string = 'measurement'
    frame_string = 'body'
    category = 'image'
    sensor_string = 'biocam'

    timezone = mission.image.timezone
    timezone_offset = 0
    timeoffset = mission.image.timeoffset
    filepath = mission.image.cameras[0].path
    camera1_label = mission.image.cameras[0].name
    camera2_label = mission.image.cameras[1].name

    # read in timezone
    if isinstance(timezone, str):
        if timezone == 'utc' or timezone == 'UTC':
            timezone_offset = 0
        elif timezone == 'jst' or timezone == 'JST':
            timezone_offset = 9
        else:
            try:
                timezone_offset = float(timezone)
            except ValueError:
                print('Error: timezone', timezone,
                      'in mission.cfg not recognised, please enter value from UTC in hours')
                return

    # convert to seconds from utc
    # timeoffset = -timezone_offset*60*60 + timeoffset

    Console.info('Parsing ' + sensor_string + ' images')

    # determine file paths

    filepath1 = get_raw_folder(outpath / '..' / filepath / str(camera1_label + '_strobe/*.*'))
    filepath1b = get_raw_folder(outpath / '..' / filepath / str(camera1_label + '_laser/**/*.*'))
    filepath2 = get_raw_folder(outpath / '..' / filepath / str(camera2_label + '_strobe/*.*'))
    filepath2b = get_raw_folder(outpath / '..' / filepath / str(camera2_label + '_laser/**/*.*'))

    camera1_list = glob.glob(str(filepath1))
    camera1_list.extend(glob.glob(str(filepath1b), recursive=True))
    camera2_list = glob.glob(str(filepath2))
    camera2_list.extend(glob.glob(str(filepath2b), recursive=True))

    camera1_filename = [
        line for line in camera1_list if '.txt' not in line and '._' not in line]
    camera2_filename = [
        line for line in camera2_list if '.txt' not in line and '.jpg' not in line]
    camera3_filename = [
        line for line in camera2_list if '.jpg' in line]

    Console.info('Found ' + str(len(camera2_filename) + len(camera1_filename) + len(camera3_filename)) + ' BioCam images!')

    data_list = []
    if ftype == 'acfr':
        data_list = ''

    for i in range(len(camera1_filename)):
        t1, tc1 = biocam_timestamp_from_filename(
            Path(camera1_filename[i]).name,
            timezone_offset,
            timeoffset)
        stamp_pc1.append(str(t1))
        stamp_cam1.append(str(tc1))
    for i in range(len(camera2_filename)):
        t2, tc2 = biocam_timestamp_from_filename(
            Path(camera2_filename[i]).name,
            timezone_offset,
            timeoffset)
        stamp_pc2.append(str(t2))
        stamp_cam2.append(str(tc2))

    for i in range(len(camera1_filename)):
        values = []
        for j in range(len(camera2_filename)):
            values.append(
                abs(float(stamp_pc1[i])-float(stamp_pc2[j])))

        (sync_difference, sync_pair) = min((v, k)
                                           for k, v in enumerate(values))

        if sync_difference < tolerance:
            if ftype == 'oplab':
                data = {
                    'epoch_timestamp': float(stamp_pc1[i]),
                    'class': class_string,
                    'sensor': sensor_string,
                    'frame': frame_string,
                    'category': category,
                    'camera1': [{
                        'epoch_timestamp': float(stamp_pc1[i]),
                        # Duplicate for timestamp prediction purposes
                        'epoch_timestamp_cpu': float(stamp_pc1[i]),
                        'epoch_timestamp_cam': float(stamp_cam1[i]),
                        'filename': str(camera1_filename[i])
                    }],
                    'camera2':  [{
                        'epoch_timestamp': float(stamp_pc2[sync_pair]),
                        # Duplicate for timestamp prediction purposes
                        'epoch_timestamp_cpu': float(stamp_pc2[sync_pair]),
                        'epoch_timestamp_cam': float(stamp_cam2[sync_pair]),
                        'filename': str(camera2_filename[sync_pair])
                    }]
                }
                data_list.append(data)
            if ftype == 'acfr':
                data = 'VIS: ' + str(float(stamp_pc1[i])) + ' [' + str(float(
                    stamp_pc1[i])) + '] ' + str(camera1_filename[i]) + ' exp: 0\n'
                # fileout.write(data)
                data_list += data
                data = 'VIS: ' + str(float(stamp_pc2[sync_pair])) + ' [' + str(float(
                    stamp_pc2[sync_pair])) + '] ' + str(camera2_filename[sync_pair]) + ' exp: 0\n'
                # fileout.write(data)
                data_list += data

    for i in range(len(camera3_filename)):
        t3, tc3 = biocam_timestamp_from_filename(
            Path(camera3_filename[i]).name,
            timezone_offset,
            timeoffset)
        data = {
            'epoch_timestamp': float(t3),
            'class': class_string,
            'sensor': sensor_string,
            'frame': frame_string,
            'category': 'laser',
            'camera3': [{
                'epoch_timestamp': float(t3),
<<<<<<< HEAD
=======
                # Duplicate for timestamp prediction purposes
                'epoch_timestamp_cpu': float(t3),
>>>>>>> f4dedf3f
                'epoch_timestamp_cam': float(tc3),
                'filename': str(camera3_filename[i])
            }]
        }
        data_list.append(data)
<<<<<<< HEAD
=======
    return data_list


def correct_timestamps(data_list):
    cam1_cam_list = []
    cam1_offset_list = []
    cam2_cam_list = []
    cam2_offset_list = []
    cam3_cam_list = []
    cam3_offset_list = []
    for data in data_list:
        category = data['category']
        if category == 'image':
            # Grab data
            cpu1_timestamp = data['camera1'][0]['epoch_timestamp_cpu']
            cam1_timestamp = data['camera1'][0]['epoch_timestamp_cam']
            cpu2_timestamp = data['camera2'][0]['epoch_timestamp_cpu']
            cam2_timestamp = data['camera2'][0]['epoch_timestamp_cam']
            # Calculate offsets
            cam1_offset = cpu1_timestamp - cam1_timestamp
            cam2_offset = cpu2_timestamp - cam2_timestamp
            # Store
            cam1_cam_list.append(cam1_timestamp)
            cam1_offset_list.append(cam1_offset)
            cam2_cam_list.append(cam2_timestamp)
            cam2_offset_list.append(cam2_offset)
        elif category == 'laser':
            # Grab data
            cpu3_timestamp = data['camera3'][0]['epoch_timestamp_cpu']
            cam3_timestamp = data['camera3'][0]['epoch_timestamp_cam']
            # Calculate offset
            cam3_offset = cpu3_timestamp - cam3_timestamp
            # Store
            cam3_cam_list.append(cam3_timestamp)
            cam3_offset_list.append(cam3_offset)
        else:
            continue
    # Use all data available for camera2 (camera3 defined in
    # parse_biocam_images as same camera as camera2)
    comb_cam_list = cam2_cam_list + cam3_cam_list
    comb_offset_list = cam2_offset_list + cam3_offset_list
    # Perform PCA to find best fit line and place at height of lowest datapoint
    # in PCA frame
    X1 = np.array([[cam1_cam_list[i], cam1_offset_list[i]] for i
                   in range(1,len(cam1_offset_list)-1)])
    X2 = np.array([[comb_cam_list[i], comb_offset_list[i]] for i
                   in range(1,len(comb_offset_list)-1)])
    
    def PCA(data):
        mean = data.mean(0)
        data_0 = data - mean
        n, m = data_0.shape
        # Ensure properly mean-centred
        while not np.allclose(data_0.mean(axis=0), np.zeros(m)):
            sub_mean = data_0.mean(0)
            mean += sub_mean
            data_0 -= sub_mean
            n, m = data_0.shape
        # Compute covariance matrix
        C = np.dot(data_0.T, data_0) / (n-1)
        # Eigen decomposition
        eigen_vals, eigen_vecs = np.linalg.eig(C)
        PC = eigen_vecs.transpose()[eigen_vals.argmax()]
        m = PC[1]/PC[0]
        data_PCA = np.dot(data_0, eigen_vecs)
        lowest_p = data_PCA[:,1].argmin()
        c = data[lowest_p,1] - m*data[lowest_p,0]
        return m, c
    
    m1, c1 = PCA(X1)
    m2, c2 = PCA(X2)
    
    def predict_cpu_time(cam_list, m, c):
        pred_list = []
        for x in cam_list:
            # offset = (cpu - cam) = m*(cam) + c
            y = (m+1)*x + c
            pred_list.append(y)
        return pred_list
    
    cam1_pred_list = predict_cpu_time(cam1_cam_list, m1, c1)
    cam2_pred_list = predict_cpu_time(cam2_cam_list, m2, c2)
    cam3_pred_list = predict_cpu_time(cam3_cam_list, m2, c2)
    
#    # Code to show plot of what the best fit lines look like on the data
#    #~~~~~~~~~~~~~~~~~~~~~~~~~~~~~~~~~~~~~~~~~~~~~~~~~~~~~~~~~~~~~~~~~~~
    line1 = [[cam1_cam_list[1], cam1_cam_list[-2]],
             [m1*cam1_cam_list[1]+c1, m1*cam1_cam_list[-2]+c1]]
    line2 = [[cam2_cam_list[1], cam2_cam_list[-2]],
             [m2*cam2_cam_list[1]+c2, m2*cam2_cam_list[-2]+c2]]
    
#    plt.figure("test preds - offset vs cam time")
#    plt.plot(cam2_cam_list, cam2_offset_list, '.r')
#    plt.plot(cam3_cam_list, cam3_offset_list, '.r')
#    plt.plot(cam1_cam_list, cam1_offset_list, '.c')
#    plt.plot(line1[0], line1[1], '-b')
#    plt.plot(line2[0], line2[1], '-m')
#    plt.show()
    
    Console.info("...... Divergence over time of cpu clock to cam1 clock:", m1/100, '%')
    Console.info("...... Initial offset of cpu clock to cam1 clock:", line1[1][0], 's')
    Console.info("...... Divergence over time of cpu clock to cam2 clock:", m2/100, '%')
    Console.info("...... Initial offset of cpu clock to cam2 clock:", line2[1][0], 's')
    
    i = 0
    j = 0
    for data in data_list:
        category = data['category']
        if category == 'image':
            data['epoch_timestamp'] = cam1_pred_list[i]
            data['camera1'][0]['epoch_timestamp'] = cam1_pred_list[i]
            data['camera2'][0]['epoch_timestamp'] = cam2_pred_list[i]
            i += 1

        elif category == 'laser':
            data['epoch_timestamp'] = cam3_pred_list[j]
            data['camera3'][0]['epoch_timestamp'] = cam3_pred_list[j]
            j += 1
        else:
            continue
    
    Console.info("...done correcting timestamps.")

>>>>>>> f4dedf3f
    return data_list<|MERGE_RESOLUTION|>--- conflicted
+++ resolved
@@ -218,18 +218,13 @@
             'category': 'laser',
             'camera3': [{
                 'epoch_timestamp': float(t3),
-<<<<<<< HEAD
-=======
                 # Duplicate for timestamp prediction purposes
                 'epoch_timestamp_cpu': float(t3),
->>>>>>> f4dedf3f
                 'epoch_timestamp_cam': float(tc3),
                 'filename': str(camera3_filename[i])
             }]
         }
         data_list.append(data)
-<<<<<<< HEAD
-=======
     return data_list
 
 
@@ -277,7 +272,7 @@
                    in range(1,len(cam1_offset_list)-1)])
     X2 = np.array([[comb_cam_list[i], comb_offset_list[i]] for i
                    in range(1,len(comb_offset_list)-1)])
-    
+
     def PCA(data):
         mean = data.mean(0)
         data_0 = data - mean
@@ -298,10 +293,10 @@
         lowest_p = data_PCA[:,1].argmin()
         c = data[lowest_p,1] - m*data[lowest_p,0]
         return m, c
-    
+
     m1, c1 = PCA(X1)
     m2, c2 = PCA(X2)
-    
+
     def predict_cpu_time(cam_list, m, c):
         pred_list = []
         for x in cam_list:
@@ -309,18 +304,18 @@
             y = (m+1)*x + c
             pred_list.append(y)
         return pred_list
-    
+
     cam1_pred_list = predict_cpu_time(cam1_cam_list, m1, c1)
     cam2_pred_list = predict_cpu_time(cam2_cam_list, m2, c2)
     cam3_pred_list = predict_cpu_time(cam3_cam_list, m2, c2)
-    
+
 #    # Code to show plot of what the best fit lines look like on the data
 #    #~~~~~~~~~~~~~~~~~~~~~~~~~~~~~~~~~~~~~~~~~~~~~~~~~~~~~~~~~~~~~~~~~~~
     line1 = [[cam1_cam_list[1], cam1_cam_list[-2]],
              [m1*cam1_cam_list[1]+c1, m1*cam1_cam_list[-2]+c1]]
     line2 = [[cam2_cam_list[1], cam2_cam_list[-2]],
              [m2*cam2_cam_list[1]+c2, m2*cam2_cam_list[-2]+c2]]
-    
+
 #    plt.figure("test preds - offset vs cam time")
 #    plt.plot(cam2_cam_list, cam2_offset_list, '.r')
 #    plt.plot(cam3_cam_list, cam3_offset_list, '.r')
@@ -328,12 +323,12 @@
 #    plt.plot(line1[0], line1[1], '-b')
 #    plt.plot(line2[0], line2[1], '-m')
 #    plt.show()
-    
+
     Console.info("...... Divergence over time of cpu clock to cam1 clock:", m1/100, '%')
     Console.info("...... Initial offset of cpu clock to cam1 clock:", line1[1][0], 's')
     Console.info("...... Divergence over time of cpu clock to cam2 clock:", m2/100, '%')
     Console.info("...... Initial offset of cpu clock to cam2 clock:", line2[1][0], 's')
-    
+
     i = 0
     j = 0
     for data in data_list:
@@ -350,8 +345,6 @@
             j += 1
         else:
             continue
-    
+
     Console.info("...done correcting timestamps.")
-
->>>>>>> f4dedf3f
     return data_list