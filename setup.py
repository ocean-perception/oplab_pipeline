import setuptools

with open("README.md", "r") as fh:
    long_description = fh.read()

setuptools.setup(
    name="auv_nav",
    version='0.0.1.6',
    author="Jin Lim, Blair Thornton",
    author_email="author@example.com",
    description="Parsers for navigation data for oplab and acfr formats",
    long_description=long_description,
    url="https://github.com/ocean-perception/auv_nav",
    packages=setuptools.find_packages(),
    classifiers=[
        "Programming Language :: Python :: 3",
        "License :: OSI Approved :: MIT License",
        "Operating System :: OS Independent",
    ],
    entry_points={  # Optional
        'console_scripts': [
            'auv_nav = auv_nav.auv_nav:main',
<<<<<<< HEAD
            'auv_calibrate = auv_nav.auv_calibrate:main'
=======
            'correct_images = correct_images.correct_images:main'
>>>>>>> 8bd39558
        ],
    },
    package_data={'auv_nav': ['default_yaml/*.yaml']},
    install_requires=[
        'matplotlib>=2.1.2',
        'numpy>=1.14.5',
        'pandas>=0.22.0',
        'plotly>=2.5.1',
        'prettytable>=0.7.2',
        'PyYAML>=3.12',
        'pynmea2>=1.7.0',
        'scipy>=0.19.1'
    ]
)<|MERGE_RESOLUTION|>--- conflicted
+++ resolved
@@ -20,11 +20,8 @@
     entry_points={  # Optional
         'console_scripts': [
             'auv_nav = auv_nav.auv_nav:main',
-<<<<<<< HEAD
-            'auv_calibrate = auv_nav.auv_calibrate:main'
-=======
+            'auv_calibrate = auv_calibrate.auv_calibrate:main',
             'correct_images = correct_images.correct_images:main'
->>>>>>> 8bd39558
         ],
     },
     package_data={'auv_nav': ['default_yaml/*.yaml']},
