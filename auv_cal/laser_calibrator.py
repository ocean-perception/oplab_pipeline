--- conflicted
+++ resolved
@@ -322,12 +322,7 @@
         self.ssp = ransac.get('sample_size_ratio', 0.8)
         self.gip = ransac.get('goal_inliers_ratio', 0.999)
         self.max_iterations = ransac.get('max_iterations', 5000)
-<<<<<<< HEAD
         self.cssr = uncertainty_generation.get('cloud_sample_size_ratio', 0.8)
-=======
-
-        self.cssp = uncertainty_generation.get('cloud_sample_size_ratio', 0.8)  # change to RATIO
->>>>>>> 6472e4a7
         self.num_iterations = uncertainty_generation.get('iterations', 100)       
 
         self.left_maps = cv2.initUndistortRectifyMap(
