# Encoding: utf-8

import cv2
import numpy as np
import math
import random
<<<<<<< HEAD
from auv_cal.plane_fitting import Plane
=======
from auv_cal.ransac import plane_fitting_ransac
from auv_cal.ransac import fit_plane
from auv_cal.plot_points_and_planes import plot_pointcloud_and_planes
>>>>>>> 1f5c1c2e
from oplab import Console
from oplab import get_processed_folder
from auv_nav.parsers.parse_biocam_images import biocam_timestamp_from_filename
import joblib
import yaml
import time


def build_plane(pitch, yaw, point):
    a = 1.0
    b = math.tan(math.radians(yaw))
    c = math.tan(math.radians(pitch))
    normal = np.array([a, b, c])
    normal = normal / np.linalg.norm(normal)
    d = - np.dot(normal, point)
    plane = np.array([a, b, c, d])
    offset = (- d - point[1]*b)/a
    return plane, normal, offset


def opencv_to_ned(xyz):
    new_point = np.zeros((3, 1), dtype=np.float32)
    new_point[0] = xyz[1]
    new_point[1] = -xyz[0]
    new_point[2] = xyz[2]
    return new_point


def get_angle(normal, reference=[1, 0, 0]):
    normal = np.array(normal)
    reference = np.array(reference)
    unit_normal = normal / np.linalg.norm(normal)
   
    # Ensure normal points towards positive X axis
    if unit_normal[0] < 0:
        unit_normal = unit_normal * (-1)
    unit_reference = reference / np.linalg.norm(reference)
    cosang = np.dot(unit_normal, unit_reference)
    sinang = np.linalg.norm(np.cross(unit_normal, unit_reference))
    angle = np.arctan2(sinang, cosang)
    return math.degrees(angle)


def get_angles(normal):
    # Convert to numpy array and normalise
    normal = np.array(normal)
    normal = normal / np.linalg.norm(normal)

    plane_angle = get_angle(normal)
    pitch_angle = math.degrees(math.atan2(normal[2], normal[0]))
    yaw_angle = math.degrees(math.atan2(normal[1], normal[0]))

    if pitch_angle > 90:
        pitch_angle -= 180.0
    if pitch_angle < -90:
        pitch_angle += 180.0
    
    if yaw_angle > 90:
        yaw_angle -= 180.0
    if yaw_angle < -90:
        yaw_angle += 180.0

    return plane_angle, pitch_angle, yaw_angle


def findLaserInImage(img, min_green_val, k, num_columns, start_row=0, end_row=-1, prior=None, debug=False):
    height, width = img.shape
    peaks = []
    width_array = np.array(range(50, width-50))

    if end_row == -1:
        end_row = height

    if prior is None:
        if num_columns > 0:
            incr = int(len(width_array) / num_columns) - 1
            incr = max(incr, 1)
            columns = [width_array[i] for i in range(0, len(width_array), incr)]
        else:
            columns = width_array
    else:
        columns = [i[1] for i in prior]

    for u in columns:
        gmax = 0
        vw = start_row
        while vw < end_row - k:
            gt = 0
            gt_m = 0
            gt_mv = 0
            v = vw
            while v < vw + k:
                weight = 1-2*abs(vw+float(k-1)/2.0-v)/k
                intensity = img[v, u]
                gt += weight*intensity
                gt_m += intensity
                gt_mv += (v-vw)*intensity
                v += 1
            if gt>gmax:
                gmax = gt                  # gmax:  highest integrated green value
                vgmax = vw+(gt_mv/gt_m)    # vgmax: v value in image, where gmax occurrs
            vw += 1
        if gmax > min_green_val:    # If `true`, there is a point in the current column, which presumably belongs to the laser line
            peaks.append([vgmax, u])
    return np.array(peaks)


def triangulate_lst(x1, x2, P1, P2):
    """ Point pair triangulation from
    least squares solution. """
    M = np.zeros((6, 6))
    M[:3, :4] = P1
    M[3:, :4] = P2
    M[:3, 4] = -np.array([x1[1], x1[0], 1.0])
    M[3:, 5] = -np.array([x2[1], x2[0], 1.0])
    U, S, V = np.linalg.svd(M)
    X = V[-1, :3]
    return X / V[-1, 3]


def triangulate_dlt(p1, p2, P1, P2):
    """Find 3D coordinate using all data given

    Implements a linear triangulation method to find a 3D
    point. For example, see Hartley & Zisserman section 12.2
    (p.312).
    """
    # for info on SVD, see Hartley & Zisserman (2003) p. 593 (see also p. 587)
    A = []
    A.append(float(p1[1])*P1[2, :] - P1[0, :])
    A.append(float(p1[0])*P1[2, :] - P1[1, :])
    A.append(float(p2[1])*P2[2, :] - P2[0, :])
    A.append(float(p2[0])*P2[2, :] - P2[1, :])
    A = np.array(A)
    u, s, vt = np.linalg.svd(A)
    X = vt[-1, 0:3]/vt[-1, 3]  # normalize
    return X


def draw_laser(left_image_name, right_image_name, left_maps, right_maps, top_left, top_right, bottom_left, bottom_right, remap):
    lfilename = left_image_name.name
    rfilename = right_image_name.name
    lprocessed_folder = get_processed_folder(left_image_name.parent)
    rprocessed_folder = get_processed_folder(right_image_name.parent)
    lsaving_folder = lprocessed_folder / 'laser_detection'
    rsaving_folder = rprocessed_folder / 'laser_detection'
    if not lsaving_folder.exists():
        lsaving_folder.mkdir(parents=True, exist_ok=True)
    if not rsaving_folder.exists():
        rsaving_folder.mkdir(parents=True, exist_ok=True)
    lfilename = lsaving_folder / lfilename
    rfilename = rsaving_folder / rfilename
    if not lfilename.exists() or not rfilename.exists():
        limg = cv2.imread(str(left_image_name), cv2.IMREAD_ANYDEPTH)
        rimg = cv2.imread(str(right_image_name), cv2.IMREAD_ANYDEPTH)

        channels = 1
        if limg.ndim == 3:
            channels = limg.shape[-1]

        if remap:
            limg_remap = cv2.remap(limg, left_maps[0], left_maps[1], cv2.INTER_LANCZOS4)
            rimg_remap = cv2.remap(rimg, right_maps[0], right_maps[1], cv2.INTER_LANCZOS4)
            limg_colour = np.zeros((limg_remap.shape[0], limg_remap.shape[1], 3), dtype=np.uint8)
            rimg_colour = np.zeros((rimg_remap.shape[0], rimg_remap.shape[1], 3), dtype=np.uint8)
            limg_colour[:, :, 1] = limg_remap
            rimg_colour[:, :, 1] = rimg_remap
        elif channels == 1:
            limg_colour = np.zeros((limg.shape[0], limg.shape[1], 3), dtype=np.uint8)
            rimg_colour = np.zeros((rimg.shape[0], rimg.shape[1], 3), dtype=np.uint8)
            limg_colour[:, :, 1] = limg
            rimg_colour[:, :, 1] = rimg
        else:
            limg_colour = limg
            rimg_colour = rimg
        for p in top_left:
            cv2.circle(limg_colour, (int(p[1]), int(p[0])), 1, (0, 0, 255), -1)
        for p in top_right:
            cv2.circle(rimg_colour, (int(p[1]), int(p[0])), 1, (255, 0, 0), -1)
        for p in bottom_left:
            cv2.circle(limg_colour, (int(p[1]), int(p[0])), 1, (255, 0, 127), -1)
        for p in bottom_right:
            cv2.circle(rimg_colour, (int(p[1]), int(p[0])), 1, (0, 255, 127), -1)
        cv2.imwrite(str(lfilename), limg_colour)
        cv2.imwrite(str(rfilename), rimg_colour)
        Console.info('Saved ' + str(lfilename) + ' and ' + str(rfilename))


def thread_detect(left_image_name, left_maps, right_image_name, right_maps, min_greenness_value, k, num_columns, start_row, end_row, start_row_b, end_row_b, two_lasers, remap):
    def write_file(filename, image_name, maps, min_greenness_value, k, num_columns, start_row, end_row, start_row_b, end_row_b, two_lasers, remap):
        p1b = []
        img1 = cv2.imread(str(image_name), cv2.IMREAD_ANYDEPTH)
        if remap:
            img1 = cv2.remap(img1, maps[0], maps[1], cv2.INTER_LANCZOS4)
        p1 = findLaserInImage(img1, min_greenness_value, k, num_columns, start_row=start_row, end_row=end_row)
        write_str = "top: \n- " + "- ".join(["[" + str(p1[i][0]) + ", " + str(p1[i][1]) + ']\n'for i in range(len(p1))])
        if two_lasers:
            p1b = findLaserInImage(img1, min_greenness_value, k, num_columns, start_row=start_row_b, end_row=end_row_b, debug=True)
            write_str += "bottom: \n- " + "- ".join(["[" + str(p1b[i][0]) + ", " + str(p1b[i][1]) + ']\n'for i in range(len(p1b))])
        with filename.open('w') as f:
            f.write(write_str)
        p1 = np.array(p1, dtype=np.float32)
        p1b = np.array(p1b, dtype=np.float32)
        return p1, p1b

    def do_image(image_name, maps, min_greenness_value, k, num_columns, start_row, end_row, start_row_b, end_row_b, two_lasers, remap):
        # Load image
        points = []
        points_b = []

        output_path = get_processed_folder(image_name.parent)
        # print(str(image_name))
        if not output_path.exists():
            output_path.mkdir(parents=True, exist_ok=True)
        fstem = str(image_name.stem) + '.txt'
        filename = output_path / fstem
        if filename.exists():
            # print('Opening ' + filename.name)
            with filename.open('r') as f:
                r = yaml.safe_load(f)
            if r is not None:
                a1 = r['top']
                if 'bottom' in r:
                    a1b = r['bottom']
                else:
                    a1b = []
                i = 0
                for i in range(len(a1)):
                    points.append([a1[i][0], a1[i][1]])
                points = np.array(points, dtype=np.float32)
                if two_lasers:
                    for i in range(len(a1b)):
                        points_b.append([a1b[i][0], a1b[i][1]])
                    points_b = np.array(points_b, dtype=np.float32)
            else:
                points, points_b = write_file(filename, image_name, maps, min_greenness_value, k, num_columns, start_row, end_row, start_row_b, end_row_b, two_lasers, remap)
        else:
            points, points_b = write_file(filename, image_name, maps, min_greenness_value, k, num_columns, start_row, end_row, start_row_b, end_row_b, two_lasers, remap)
        return points, points_b
    # print('PAIR: ' + left_image_name.stem + ' - ' + right_image_name.stem)
    p1, p1b = do_image(
        left_image_name,
        left_maps,
        min_greenness_value,
        k,
        num_columns,
        start_row,
        end_row,
        start_row_b,
        end_row_b,
        two_lasers, remap)
    p2, p2b = do_image(
        right_image_name,
        right_maps,
        min_greenness_value,
        k,
        num_columns,
        start_row,
        end_row,
        start_row_b,
        end_row_b,
        two_lasers, remap)
    draw_laser(left_image_name, right_image_name, left_maps, right_maps, p1, p2, p1b, p2b, remap)
    return p1, p2, p1b, p2b


def save_cloud(filename, cloud):
    cloud_size = len(cloud)

    header_msg = 'ply\n\
                  format ascii 1.0\n\
                  element vertex {0}\n\
                  property float x\n\
                  property float y\n\
                  property float z\n\
                  end_header\n'.format(cloud_size)

    Console.info('Saving cloud to ' + str(filename))

    with filename.open('w') as f:
        f.write(header_msg)
        for p in cloud:
            f.write('{0:.5f} {1:.5f} {2:.5f}\n'.format(p[0][0], p[1][0], p[2][0]))


class LaserCalibrator():
    def __init__(self,
                 stereo_camera_model,
                 config):
        self.data = []

        self.sc = stereo_camera_model
        self.config = config

        detection = config.get('detection', {})
        filtering = config.get('filter', {})
        ransac = config.get('ransac', {})
        uncertainty_generation = config.get('uncertainty_generation', {})

        self.k = detection.get('window_size', 5)
        self.min_greenness_value = detection.get('min_greenness_value', 15)
        self.num_columns = detection.get('num_columns', 1024)
        self.remap = detection.get('remap', True)
        self.start_row = detection.get('start_row', 0)
        self.end_row = detection.get('end_row', -1)
        self.start_row_b = detection.get('start_row_b', 0)
        self.end_row_b = detection.get('end_row_b', -1)
        self.two_lasers = detection.get('two_lasers', False)

        self.filter_xy = filtering.get('cloud_xy', 30.0)
        self.filter_z_min = filtering.get('cloud_z_min', 0.0)
        self.filter_z_max = filtering.get('cloud_z_max', 15.0)

        self.max_point_cloud_size = ransac.get('max_cloud_size', 10000)
        self.mdt = ransac.get('min_distance_threshold', 0.002)
        self.ssp = ransac.get('sample_size_ratio', 0.8)
        self.gip = ransac.get('goal_inliers_ratio', 0.999)
        self.max_iterations = ransac.get('max_iterations', 5000)
        self.cssr = uncertainty_generation.get('cloud_sample_size_ratio', 0.8)
        self.num_iterations = uncertainty_generation.get('iterations', 100)       

        self.left_maps = cv2.initUndistortRectifyMap(
            self.sc.left.K,
            self.sc.left.d,
            self.sc.left.R,
            self.sc.left.P,
            (self.sc.left.image_width, self.sc.left.image_height),
            cv2.CV_32FC1)
        self.right_maps = cv2.initUndistortRectifyMap(
            self.sc.right.K,
            self.sc.right.d,
            self.sc.right.R,
            self.sc.right.P,
            (self.sc.right.image_width, self.sc.right.image_height),
            cv2.CV_32FC1)

    def valid(self, p):
        first = (p[0] > -self.filter_xy) and (p[0] < self.filter_xy)
        second = (p[1] > -self.filter_xy) and (p[1] < self.filter_xy)
        third = (p[2] > self.filter_z_min) and (p[2] < self.filter_z_max)
        return first and second and third

    def filter_cloud(self, cloud):
        return [p for p in cloud if self.valid(p)]

    def pointcloud_from_peaks(self, pk1, pk2):
        cloud = []
        count = 0
        i = 0
        count_inversed = 0
        i1 = 0
        i2 = 0
        for i1 in range(len(pk1)):
            while i2 < len(pk2):
                if pk2[i2][1] >= pk1[i1][1]:
                    break
                i2 += 1
            if i2 == len(pk2):
                continue
            if pk2[i2][1] - pk1[i1][1] < 1.0:
                # Triangulate using Least Squares
                p = triangulate_lst(pk1[i1], pk2[i2], self.sc.left.P, self.sc.right.P)
                
                # Remove rectification rotation
                if self.remap:
                    p_unrec = self.sc.left.R.T @ p
                else:
                    p_unrec = p

                # Check that the point is not behind the camera
                if p[2] < 0 or p is None:
                    count_inversed += 1
                else:
                    # Store it in the cloud
                    count += 1
                    cloud.append(p_unrec)
            i += 1
        return cloud, count, count_inversed

    def fit_and_save(self, cloud):
        total_no_points = len(cloud)

<<<<<<< HEAD
        Console.info('Fitting a plane to', total_no_points, 'points...')
        p = Plane([1, 0, 0, 1.5])
        mean_plane, inliers_cloud = p.fit(cloud, self.mdt)
        p.plot(cloud=cloud)
=======
        Console.info('RANSAC Fitting a plane to', total_no_points, 'points...')

        mean_plane, inliers_cloud = plane_fitting_ransac(
            cloud,
            min_distance_threshold=self.mdt,
            sample_size=self.ssp*total_no_points,
            goal_inliers=total_no_points*self.gip,
            max_iterations=self.max_iterations,
            plot=False)

        filename = time.strftime("pointclouds_and_best_model_%Y%m%d_%H%M%S.html")
        plot_pointcloud_and_planes([np.array(cloud), np.array(inliers_cloud)], [np.array(mean_plane)], filename) #'pointclouds_and_best_model.html')
>>>>>>> 1f5c1c2e

        scale = 1.0/mean_plane[0]
        mean_plane = np.array(mean_plane)*scale
        mean_plane = mean_plane.tolist()

        inliers_cloud_list = list(inliers_cloud)

        Console.info('Least squares found', len(inliers_cloud_list), 'inliers')

        if len(inliers_cloud_list) < 0.5*len(cloud)*self.gip:
            Console.warn('The number of inliers found are off from what you expected.')
            Console.warn(' * Expected inliers:', len(cloud)*self.gip)
            Console.warn(' * Found inliers:', len(inliers_cloud_list))
            Console.warn('Check the output cloud to see if the found plane makes sense.')
            Console.warn('Try to increase your distance threshold.')

        cloud_sample_size = int(self.cssr * len(inliers_cloud_list))
        if cloud_sample_size > 10000:
            cloud_sample_size = 10000
        Console.info('Randomly sampling with', cloud_sample_size, 'points...')

        planes = []
        for i in range(0, self.num_iterations):
            point_cloud_local = random.sample(inliers_cloud_list, cloud_sample_size)
            total_no_points = len(point_cloud_local)
            p = Plane([1, 0, 0, 1.5])
            m = p.fit_non_robust(point_cloud_local)
            angle, pitch, yaw = get_angles(m[0:3])
            planes.append([angle, pitch, yaw])
            Console.progress(i, self.num_iterations, prefix='Iterating planes')

        planes = np.array(planes)
        planes = planes.reshape(-1, 3)

        plane_angle_std = np.std(planes[:, 0])
        plane_angle_mean = np.mean(planes[:, 0])
        plane_angle_median = np.median(planes[:, 0])
        pitch_angle_std = np.std(planes[:, 1])
        pitch_angle_mean = np.mean(planes[:, 1])
        yaw_angle_std = np.std(planes[:, 2])
        yaw_angle_mean = np.mean(planes[:, 2])

        Console.info('Total Number of Points:', total_no_points)
        Console.info('Plane Standard deviation:\n', plane_angle_std)
        Console.info('Mean angle:\n', plane_angle_mean)
        Console.info('Median angle:\n', plane_angle_median)
        Console.info('Pitch Standard deviation:\n', pitch_angle_std)
        Console.info('Pitch Mean:\n', pitch_angle_mean)
        Console.info('Yaw Standard deviation:\n', yaw_angle_std)
        Console.info('Yaw Mean:\n', yaw_angle_mean)

        inliers_cloud = np.array(inliers_cloud)
        mean_x = np.mean(inliers_cloud[:, 0])
        mean_y = np.mean(inliers_cloud[:, 1])
        mean_z = np.mean(inliers_cloud[:, 2])
        mean_xyz = np.array([mean_x, mean_y, mean_z])

        yaml_msg = ''

        yaml_msg = (
            'mean_xyz_m: ' + str(mean_xyz.tolist()) + '\n'
            + 'mean_plane: ' + str(mean_plane) + '\n'
            + 'plane_angle_std_deg: ' + str(plane_angle_std) + '\n'
            + 'plane_angle_mean_deg: ' + str(plane_angle_mean) + '\n'
            + 'plane_angle_median_deg: ' + str(plane_angle_median) + '\n'
            + 'pitch_angle_std_deg: ' + str(pitch_angle_std) + '\n'
            + 'pitch_angle_mean_deg: ' + str(pitch_angle_mean) + '\n'
            + 'yaw_angle_std_deg: ' + str(yaw_angle_std) + '\n'
            + 'yaw_angle_mean_deg: ' + str(yaw_angle_mean) + '\n'
            + 'num_iterations: ' + str(self.num_iterations) + '\n'
            + 'total_no_points: ' + str(total_no_points) + '\n')

        msg = ['minus_2sigma', 'mean', 'plus_2sigma']
        t = ['_pitch_', '_yaw_', '_offset_']
        msg_type = ['plane', 'normal', 'offset_m']

        for i in range(0, 3):
            for j in range(0, 3):
                a = pitch_angle_mean + (1-i)*2*pitch_angle_std
                b = yaw_angle_mean + (1-j)*2*yaw_angle_std
                c = mean_xyz
                plane, normal, offset = build_plane(a, b, c)
                d = msg[i] + t[0] + msg[j] + t[1] + msg[1] + t[2]
                yaml_msg += d + msg_type[0] + ': ' + str(plane.tolist()) + '\n'
                yaml_msg += d + msg_type[1] + ': ' + str(normal.tolist()) + '\n'
                yaml_msg += d + msg_type[2] + ': ' + str(offset) + '\n'
                self.data.append([plane, normal, offset, d])

        uncertainty_planes = [item[0] for item in self.data]
        filename = time.strftime("pointclouds_and_uncertainty_%Y%m%d_%H%M%S.html")
        plot_pointcloud_and_planes([np.array(cloud), inliers_cloud], uncertainty_planes, filename)# 'pointclouds_and_uncertainty_planes.html')
        # np.save('inliers_cloud.npy', inliers_cloud)    # uncomment to save for debugging
        # for i, plane in enumerate(uncertainty_planes):
        #     np.save('plane' + str(i) + '.npy', plane)

        yaml_msg += ('date: \"' + Console.get_date() + "\" \n"
                        + 'user: \"' + Console.get_username() + "\" \n"
                        + 'host: \"' + Console.get_hostname() + "\" \n"
                        + 'version: \"' + Console.get_version() + "\" \n")

        return yaml_msg

    def cal(self, limages, rimages):
        # Synchronise images
        limages_sync = []
        rimages_sync = []

        if len(limages[0].stem) < 26:
            for i, lname in enumerate(limages):
                for j, rname in enumerate(rimages):
                    if lname.stem == rname.stem:
                        limages_sync.append(lname)
                        rimages_sync.append(rname)
        else:
            stamp_pc1 = []
            stamp_cam1 = []
            stamp_pc2 = []
            stamp_cam2 = []
            for i in range(len(limages)):
                t1, tc1 = biocam_timestamp_from_filename(limages[i].stem, 0, 0)
                stamp_pc1.append(float(t1))
                stamp_cam1.append(float(tc1))
            for i in range(len(rimages)):
                t1, tc1 = biocam_timestamp_from_filename(rimages[i].stem, 0, 0)
                stamp_pc2.append(float(t1))
                stamp_cam2.append(float(tc1))

            tolerance = 0.05  # stereo pair must be within 50ms of each other

            for i in range(len(limages)):
                values = []
                for j in range(len(rimages)):
                    values.append(abs(stamp_pc1[i]-stamp_pc2[j]))

                (sync_difference, sync_pair) = min((v, k) for k, v in enumerate(values))
                if sync_difference < tolerance:
                    # print(limages[i].stem + ' syncs with ' + rimages[sync_pair].stem + ' with dif ' + str(sync_difference))
                    limages_sync.append(limages[i])
                    rimages_sync.append(rimages[sync_pair])

        peaks1 = []
        peaks2 = []
        peaks1b = []
        peaks2b = []

        processed_folder = get_processed_folder(limages[0].parent)

        limages_rs = []
        rimages_rs = []

        rs_size = 500
        if len(limages) > rs_size:
            rs_size = int((len(limages_sync)/rs_size) - 1)
            i = 0
            while i < len(limages_sync):
                limages_rs.append(limages_sync[i])
                rimages_rs.append(rimages_sync[i])
                i += rs_size
        else:
            limages_rs = limages
            rimages_rs = rimages

        Console.info('Processing ', str(len(limages_sync)) , ' synchronised images...')
        result = joblib.Parallel(n_jobs=-1)([
            joblib.delayed(thread_detect)(i, self.left_maps, j, self.right_maps, self.min_greenness_value, self.k, self.num_columns, self.start_row, self.end_row, self.start_row_b, self.end_row_b, self.two_lasers, self.remap)
            for i, j in zip(limages_rs, rimages_rs)])

        count1l = 0
        count2l = 0
        count1lb = 0
        count2lb = 0
        for p1l, p2l, p1bl, p2bl in result:
            if p1l is None or p2l is None:
                continue
            peaks1.append(p1l)
            count1l += len(p1l)
            peaks2.append(p2l)
            count2l += len(p2l)
            if self.two_lasers:
                if p1bl is None or p2bl is None:
                    continue
                peaks1b.append(p1bl)
                count1lb += len(p1bl)
                peaks2b.append(p2bl)
                count2lb += len(p2bl)
            # histogram_bins[disp_idx] += 1

        Console.info("Found {} top peaks in camera 1!".format(str(count1l)))
        Console.info("Found {} top peaks in camera 2!".format(str(count2l)))
        if self.two_lasers:
            Console.info(
                "Found {} bottom peaks in camera 1!".format(str(count1lb)))
            Console.info(
                "Found {} bottom peaks in camera 2!".format(str(count2lb)))

        point_cloud = []
        point_cloud_b = []

        result = joblib.Parallel(n_jobs=-1)([
            joblib.delayed(self.pointcloud_from_peaks)(f1, f2)
            for f1, f2 in zip(peaks1, peaks2)])
        count_good = 0
        count_bad = 0
        for c, cg, cb in result:
            point_cloud.extend(c)
            count_good += cg
            count_bad += cb
        Console.info("Found {} potential TOP points".format(count_good))
        Console.info("Found {} wrong TOP points".format(count_bad))
        Console.info('Found ' + str(len(point_cloud)) + ' TOP triangulated points!')
        if self.two_lasers:
            result = joblib.Parallel(n_jobs=-1)([
                joblib.delayed(self.pointcloud_from_peaks)(f1b, f2b)
                for f1b, f2b in zip(peaks1b, peaks2b)])
            count_good = 0
            count_bad = 0
            for c, cg, cb in result:
                point_cloud_b.extend(c)
                count_good += cg
                count_bad += cb
            Console.info("Found {} potential BOTTOM points".format(count_good))
            Console.info("Found {} wrong BOTTOM points".format(count_bad))
            Console.info('Found ' + str(len(point_cloud)) + ' BOTTOM triangulated points!')

        # Change coordinate system
        point_cloud_ned = joblib.Parallel(n_jobs=-1)([
            joblib.delayed(opencv_to_ned)(i)
            for i in point_cloud])
        
        if self.two_lasers:
            point_cloud_ned_b = joblib.Parallel(n_jobs=-1)([
                joblib.delayed(opencv_to_ned)(i)
                for i in point_cloud_b])

        save_cloud(processed_folder / '../points.ply', point_cloud_ned)
        if self.two_lasers:
            save_cloud(processed_folder / '../points_b.ply', point_cloud_ned_b)

        rss_before = len(point_cloud_ned)
        point_cloud_filt = self.filter_cloud(point_cloud_ned)
        rss_after = len(point_cloud_filt)
        Console.info('Points after filtering: ' + str(rss_after) + '/' + str(rss_before))
        rs_size = min(rss_after, self.max_point_cloud_size)
        point_cloud_rs = random.sample(point_cloud_filt, rs_size)
        save_cloud(processed_folder / '../points_rs.ply', point_cloud_rs)
        point_cloud_rs = np.array(point_cloud_rs)
        point_cloud_rs = point_cloud_rs.reshape(-1, 3)
        point_cloud_filt = np.array(point_cloud_filt)
        point_cloud_filt = point_cloud_filt.reshape(-1, 3)
        # self.yaml_msg = self.fit_and_save(point_cloud_rs)
        self.yaml_msg = self.fit_and_save(point_cloud_filt)
        
        if self.two_lasers:
            Console.info('Fitting a plane to second line...')
            rss_before = len(point_cloud_ned_b)
            point_cloud_b_filt = self.filter_cloud(point_cloud_ned_b)
            rss_after = len(point_cloud_b_filt)
            Console.info('Points after filtering: ' + str(rss_after) + '/' + str(rss_before))
            rs_size = min(rss_after, self.max_point_cloud_size)
            point_cloud_b_rs = random.sample(point_cloud_b_filt, rs_size)
            save_cloud(processed_folder / '../points_b_rs.ply', point_cloud_b_rs)
            point_cloud_b_rs = np.array(point_cloud_b_rs)
            point_cloud_b_rs = point_cloud_b_rs.reshape(-1, 3)
            point_cloud_b_filt = np.array(point_cloud_b_filt)
            point_cloud_b_filt = point_cloud_b_filt.reshape(-1, 3)
            # self.yaml_msg_b = self.fit_and_save(point_cloud_b_rs)
            self.yaml_msg_b = self.fit_and_save(point_cloud_b_filt)

    def yaml(self):
        return self.yaml_msg

    def yaml_b(self):
        return self.yaml_msg_b
<|MERGE_RESOLUTION|>--- conflicted
+++ resolved
@@ -4,13 +4,8 @@
 import numpy as np
 import math
 import random
-<<<<<<< HEAD
 from auv_cal.plane_fitting import Plane
-=======
-from auv_cal.ransac import plane_fitting_ransac
-from auv_cal.ransac import fit_plane
 from auv_cal.plot_points_and_planes import plot_pointcloud_and_planes
->>>>>>> 1f5c1c2e
 from oplab import Console
 from oplab import get_processed_folder
 from auv_nav.parsers.parse_biocam_images import biocam_timestamp_from_filename
@@ -393,25 +388,14 @@
     def fit_and_save(self, cloud):
         total_no_points = len(cloud)
 
-<<<<<<< HEAD
         Console.info('Fitting a plane to', total_no_points, 'points...')
         p = Plane([1, 0, 0, 1.5])
         mean_plane, inliers_cloud = p.fit(cloud, self.mdt)
-        p.plot(cloud=cloud)
-=======
-        Console.info('RANSAC Fitting a plane to', total_no_points, 'points...')
-
-        mean_plane, inliers_cloud = plane_fitting_ransac(
-            cloud,
-            min_distance_threshold=self.mdt,
-            sample_size=self.ssp*total_no_points,
-            goal_inliers=total_no_points*self.gip,
-            max_iterations=self.max_iterations,
-            plot=False)
+        #p.plot(cloud=cloud)
 
         filename = time.strftime("pointclouds_and_best_model_%Y%m%d_%H%M%S.html")
         plot_pointcloud_and_planes([np.array(cloud), np.array(inliers_cloud)], [np.array(mean_plane)], filename) #'pointclouds_and_best_model.html')
->>>>>>> 1f5c1c2e
+
 
         scale = 1.0/mean_plane[0]
         mean_plane = np.array(mean_plane)*scale
