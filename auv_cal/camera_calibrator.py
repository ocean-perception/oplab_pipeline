--- conflicted
+++ resolved
@@ -637,11 +637,8 @@
         rmse = 0
         for (params, gray) in self.db:
             error = self.linear_error_from_image(gray)
-<<<<<<< HEAD
-=======
             if error is None:
                 continue
->>>>>>> cd8be9dc
             rmse += error
             if error is not None:
                 linear_error.append(error)
