--- conflicted
+++ resolved
@@ -202,10 +202,18 @@
         # if self.correction_method == "colour_correction":
         self.distance_metric = self.correct_config.color_correction.distance_metric
         self.distance_path = self.correct_config.color_correction.metric_path
-        self.parse_altitude_min = self.correct_config.color_correction.parse_altitude_min
-        self.parse_altitude_max = self.correct_config.color_correction.parse_altitude_max
-        self.process_altitude_min = self.correct_config.color_correction.process_altitude_min
-        self.process_altitude_max = self.correct_config.color_correction.process_altitude_max
+        self.parse_altitude_min = (
+            self.correct_config.color_correction.parse_altitude_min
+        )
+        self.parse_altitude_max = (
+            self.correct_config.color_correction.parse_altitude_max
+        )
+        self.process_altitude_min = (
+            self.correct_config.color_correction.process_altitude_min
+        )
+        self.process_altitude_max = (
+            self.correct_config.color_correction.process_altitude_max
+        )
         self.smoothing = self.correct_config.color_correction.smoothing
         self.window_size = self.correct_config.color_correction.window_size
         self.cameraconfigs = self.correct_config.configs.camera_configs
@@ -292,14 +300,10 @@
             # TODO: this list must be populated from AFTER loading the configuration and BEFORE getting image list
             self.get_imagelist("parse")
 
-<<<<<<< HEAD
         if (
             len(self.altitude_list) < 3
             and self.correction_method == "colour_correction"
         ):
-=======
-        if len(self.altitude_list) < 3 and self.correction_method == "colour_correction":
->>>>>>> daa9a62a
             Console.quit(
                 "Insufficient number of images to compute attenuation",
                 "parameters",
@@ -517,7 +521,7 @@
             self.correction_method == "colour_correction"
             or self.camera.extension == "bag"
         ):
-            assert(mode in ["parse", "process"])
+            assert mode in ["parse", "process"]
             if mode == "parse":
                 altitude_min = self.parse_altitude_min
                 altitude_max = self.parse_altitude_max
@@ -563,7 +567,7 @@
                 Console.quit(
                     "Cannot find altitude csv file expected to be save at ",
                     self.altitude_csv_path,
-                    ". Run auv_nav first."
+                    ". Run auv_nav first.",
                 )
 
             # read dataframe for corresponding distance csv path
@@ -757,7 +761,7 @@
         hist_bins = np.arange(
             self.parse_altitude_min,
             self.parse_altitude_max + 0.5 * self.bin_band,
-            self.bin_band
+            self.bin_band,
         )
 
         distance_vector = None
@@ -1231,9 +1235,7 @@
         with tqdm_joblib(
             tqdm(desc="Correcting images", total=len(self.camera_image_list))
         ):
-            self.processed_image_list = joblib.Parallel(
-                n_jobs=-2, verbose=0
-            )(
+            self.processed_image_list = joblib.Parallel(n_jobs=-2, verbose=0)(
                 joblib.delayed(self.process_image)(idx)
                 for idx in range(0, len(self.camera_image_list))
             )
