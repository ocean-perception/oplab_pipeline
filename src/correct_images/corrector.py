--- conflicted
+++ resolved
@@ -1112,21 +1112,7 @@
                 self.memmaps_to_remove.append(memmap_filename)
                 bin_images_sample = median_array(memmap_handle)
                 del memmap_handle
-<<<<<<< HEAD
-                os.remove(memmap_filename)
-            elif self.smoothing == "ransac_mean":
-                memmap_filename, memmap_handle = create_memmap(
-                    bin_images,
-                    dimensions,
-                    loader=self.loader,
-                )
-                self.memmap_to_delete.append(memmap_filename)
-                bin_images_sample = ransac_mean_std(memmap_handle, calculate_std=False)
-                del memmap_handle
-                os.remove(memmap_filename)
-=======
                 try_remove(memmap_filename)
->>>>>>> 13a9bc6b
 
             base_path = Path(self.attenuation_parameters_folder)
 
