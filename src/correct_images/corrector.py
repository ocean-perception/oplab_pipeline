--- conflicted
+++ resolved
@@ -6,7 +6,6 @@
 See LICENSE.md file in the project root for full license information.
 """
 
-import copy
 import os
 import random
 from pathlib import Path
@@ -20,7 +19,6 @@
 from tqdm import tqdm, trange
 
 # fmt: off
-from auv_nav.tools.time_conversions import read_timezone
 from correct_images import corrections
 from correct_images.loaders import depth_map, loader
 from correct_images.tools.file_handlers import trim_csv_files, write_output_image
@@ -32,13 +30,7 @@
     median_array,
     running_mean_std,
 )
-from oplab import (
-    Console,
-    Mission,
-    get_config_folder,
-    get_processed_folder,
-    get_raw_folder,
-)
+from oplab import Console, get_config_folder, get_processed_folder, get_raw_folder
 
 # fmt: on
 matplotlib.use("Agg")
@@ -66,10 +58,10 @@
 
         self.camera = camera
         self.correct_config = correct_config
-        self.camera_image_list = []
-        self.processed_image_list = []
-        self.altitude_list = []
-        self.depth_map_list = []
+        self.camera_image_list = None
+        self.processed_image_list = None
+        self.altitude_list = None
+        self.depth_map_list = None
 
         # Members for folder paths
         self.output_dir_path = None
@@ -99,29 +91,9 @@
             self.path_config = get_config_folder(path)
         self.force = force
 
-        self.mission = Mission(self.path_raw / "mission.yaml")
-
-        tz_offset_s = (
-            read_timezone(self.mission.image.timezone) * 60
-            + self.mission.image.timeoffset
-        )
-
         self.user_specified_image_list = None  # To be overwritten on parse/process
         self.user_specified_image_list_parse = None
         self.user_specified_image_list_process = None
-
-        self.camera_name = self.camera.name
-        # Find the camera topic corresponding to the name
-        for camera in self.mission.image.cameras:
-            if camera.name == self.camera_name and camera.topic is not None:
-                self.camera.topic = camera.topic
-                break
-        self._type = self.camera.type
-        # Load camera configuration
-        image_properties = self.camera.image_properties
-        self.image_height = image_properties[0]
-        self.image_width = image_properties[1]
-        self.image_channels = image_properties[2]
 
         if self.correct_config is not None:
             """Load general configuration parameters"""
@@ -180,6 +152,12 @@
                 self.color_gain_matrix_rgb = np.array(
                     self.cameraconfigs[cam_idx].color_gain_matrix_rgb
                 )
+            image_properties = self.camera.image_properties
+            self.image_height = image_properties[0]
+            self.image_width = image_properties[1]
+            self.image_channels = image_properties[2]
+            self.camera_name = self.camera.name
+            self._type = self.camera.type
 
             # Create output directories and needed attributes
             self.create_output_directories()
@@ -197,12 +175,9 @@
             # Define image loader
             # Use default loader
             self.loader = loader.Loader()
-            self.loader.bit_depth = self.camera.bit_depth
+            self.loader.bit_depth = camera.bit_depth
             if self.camera.extension == "raw":
                 self.loader.set_loader("xviii")
-            elif self.camera.extension == "bag":
-                self.loader.set_loader("rosbag")
-                self.loader.tz_offset_s = tz_offset_s
             else:
                 self.loader.set_loader("default")
 
@@ -304,12 +279,6 @@
         developed_folder_str = "corrected_"
 
         if self.correction_method == "colour_correction":
-<<<<<<< HEAD
-            # create path for parameters files
-            attenuation_parameters_folder_name = "params_" + self.camera_name
-            self.attenuation_parameters_folder = (
-                self.output_dir_path / attenuation_parameters_folder_name
-=======
             parameters_folder_str += self.distance_metric
             developed_folder_str += self.distance_metric
             developed_folder_str += (
@@ -325,21 +294,12 @@
                 + str(self.subtractors_rgb[0]) + "_"
                 + str(self.subtractors_rgb[1]) + "_"
                 + str(self.subtractors_rgb[2])
->>>>>>> 77b6bf11
-            )
-
-<<<<<<< HEAD
-        # create path for output images
-        output_images_folder_name = "developed_" + self.camera_name
-        self.output_images_folder = self.output_dir_path / output_images_folder_name
-        if not self.output_images_folder.exists():
-            self.output_images_folder.mkdir(parents=True)
-=======
+            )
+
         # Accept suffixes for the output directories
         if self.suffix:
             parameters_folder_str += "_" + self.suffix
             developed_folder_str += "_" + self.suffix
->>>>>>> 77b6bf11
 
         self.attenuation_parameters_folder = self.output_dir_path / parameters_folder_str
         self.output_images_folder = self.output_dir_path / developed_folder_str
@@ -381,14 +341,14 @@
         idx = [
             i
             for i, camera_config in enumerate(self.cameraconfigs)
-            if camera_config.camera_name == self.camera_name
+            if camera_config.camera_name == self.camera.name
         ]
         if len(idx) > 0:
             return idx[0]
         else:
             Console.warn(
                 "The camera",
-                self.camera_name,
+                self.camera.name,
                 "could not be found in the correct_images.yaml",
             )
             return None
@@ -397,13 +357,11 @@
     # filelist is specified by the user
     def get_imagelist(self):
         """Generate list of source images"""
-
-        # If using colour_correction, we need to read in the navigation
         if self.correction_method == "colour_correction":
             if self.distance_path == "json_renav_*":
                 Console.info(
                     "Picking first JSON folder as the default path to auv_nav",
-                    "csv files...",
+                    " csv files...",
                 )
                 dir_ = self.path_processed
                 json_list = list(dir_.glob("json_*"))
@@ -413,37 +371,23 @@
                         "auv_nav parse and process first",
                     )
                 self.distance_path = json_list[0]
+
             metric_path = self.path_processed / self.distance_path
             # Try if ekf exists:
             full_metric_path = metric_path / "csv" / "ekf"
             metric_file = "auv_ekf_" + self.camera_name + ".csv"
-
             if not full_metric_path.exists():
                 full_metric_path = metric_path / "csv" / "dead_reckoning"
                 metric_file = "auv_dr_" + self.camera_name + ".csv"
             self.altitude_csv_path = full_metric_path / metric_file
 
-            # Check if file exists
-            if not self.altitude_csv_path.exists():
-                Console.quit(
-                    "The navigation CSV file is not present. Run auv_nav first."
-                )
-
-            # read dataframe for corresponding distance csv path
-            dataframe = pd.read_csv(self.altitude_csv_path)
-
-            # Deal with bagfiles:
-            # if the extension is bag, the list is a list of bagfiles
-            if self.camera.extension == "bag":
-                self.camera.bagfile_list = copy.deepcopy(self.camera.image_list)
-                self.loader.set_bagfile_list_and_topic(
-                    self.camera.bagfile_list, self.camera.topic
-                )
-
             # get imagelist for given camera object
-            if self.user_specified_image_list != "none":
+            if self.user_specified_image_list == "none":
+                self.camera_image_list = self.camera.image_list
+            # get imagelist from user provided filelist
+            else:
                 path_file_list = Path(self.path_config) / self.user_specified_image_list
-                trimmed_csv_file = "trimmed_csv_" + self.camera_name + ".csv"
+                trimmed_csv_file = "trimmed_csv_" + self.camera.name + ".csv"
                 self.trimmed_csv_path = Path(self.path_config) / trimmed_csv_file
 
                 if not self.altitude_csv_path.exists():
@@ -451,64 +395,26 @@
                     Console.quit(message)
                 else:
                     # create trimmed csv based on user's  list of images
-                    dataframe = trim_csv_files(
+                    trim_csv_files(
                         path_file_list, self.altitude_csv_path, self.trimmed_csv_path,
                     )
 
-            # Check images exist:
-            valid_idx = []
-            for idx, entry in enumerate(dataframe["relative_path"]):
-                im_path = self.path_raw / entry
-                if im_path.exists() or self.camera.extension == "bag":
-                    valid_idx.append(idx)
-            filtered_dataframe = dataframe.iloc[valid_idx]
-            filtered_dataframe.reset_index(drop=True)
-            # Warning: if the column does not contain any 'None' entry, it will be parsed as float, and the .str() accesor will fail
-            filtered_dataframe["altitude [m]"] = filtered_dataframe[
-                "altitude [m]"
-            ].astype("string")
-            filtered_dataframe = filtered_dataframe[
-                ~filtered_dataframe["altitude [m]"].str.contains("None")
-            ]  # drop rows with None altitude
-            distance_list = filtered_dataframe["altitude [m]"].tolist()
-            for _, row in filtered_dataframe.iterrows():
-                alt = float(row["altitude [m]"])
-                if alt > self.altitude_min and alt < self.altitude_max:
-                    if self.camera.extension == "bag":
-                        self.camera_image_list.append(Path(row["relative_path"]).stem)
-                    else:
-                        self.camera_image_list.append(
-                            self.path_raw / row["relative_path"]
-                        )
-                    self.altitude_list.append(alt)
-
-            if len(distance_list) == 0:
-                Console.error("No images exist / can be found!")
-                Console.error(
-                    "Check the file",
-                    self.altitude_csv_path,
-                    "and make sure that the 'relative_path' column points to",
-                    "existing images relative to the raw mission folder (e.g.",
-                    self.path_raw,
-                    ")",
-                )
-                Console.error("You may need to reprocess the dive with auv_nav")
-                Console.quit("No images were found.")
-
-            Console.info(
-                len(self.altitude_list),
-                "/",
-                len(distance_list),
-                "Images filtered as per altitude range...",
-            )
-            if len(self.altitude_list) < 3:
-                Console.quit(
-                    "Insufficient number of images to compute attenuation ",
-                    "parameters...",
-                )
-        else:
-            # Copy the images list from the camera
+                # read trimmed csv filepath
+                dataframe = pd.read_csv(self.trimmed_csv_path)
+                user_imagepath_list = dataframe["relative_path"]
+                user_imagenames_list = [
+                    Path(image).name for image in user_imagepath_list
+                ]
+                self.camera_image_list = [
+                    item
+                    for item in self.camera.image_list
+                    for image in user_imagenames_list
+                    if Path(item).name == image
+                ]
+        elif self.correction_method == "manual_balance":
             self.camera_image_list = self.camera.image_list
+
+        # save a set of distance matrix numpy files
 
     def get_altitude_and_depth_maps(self):
         """Generate distance matrix numpy files and save them"""
@@ -516,9 +422,6 @@
         if self.distance_metric == "uniform":
             Console.info("Null distance matrix created")
             return
-<<<<<<< HEAD
-        elif self.distance_metric == "depth_map":
-=======
 
         # elif self.distance_metric == "altitude":
         # check if user provides a file list
@@ -591,7 +494,6 @@
             )
 
         if self.distance_metric == "depth_map":
->>>>>>> 77b6bf11
             path_depth = self.path_processed / "depth_map"
             if not path_depth.exists():
                 Console.quit("Depth maps not found...")
@@ -617,12 +519,6 @@
         """Generates image stats and attenuation coefficients and saves the
         parameters for process"""
 
-        if len(self.altitude_list) < 3:
-            Console.quit(
-                "Insufficient number of images to compute attenuation ",
-                "parameters...",
-            )
-
         # create empty matrices to store image correction parameters
         self.image_raw_mean = np.empty(
             (self.image_channels, self.image_height, self.image_width),
@@ -679,25 +575,14 @@
         )
 
         distance_vector = None
-<<<<<<< HEAD
-
-        if self.depth_map_list:
-            Console.info("Computing depth map histogram with", hist_bins.size, " bins")
-=======
         if self.depth_map_list is not None:
             Console.info("Computing depth map histogram with", hist_bins.size - 1, " bins")
->>>>>>> 77b6bf11
             distance_vector = np.zeros((len(self.depth_map_list), 1))
             for i, dm_file in enumerate(self.depth_map_list):
                 dm_np = depth_map.loader(dm_file, self.image_width, self.image_height)
                 distance_vector[i] = dm_np.mean(axis=1)
-<<<<<<< HEAD
-        elif self.altitude_list:
-            Console.info("Computing altitude histogram with", hist_bins.size, " bins")
-=======
         elif self.altitude_list is not None:
             Console.info("Computing altitude histogram with", hist_bins.size - 1, " bins:")
->>>>>>> 77b6bf11
             distance_vector = np.array(self.altitude_list)
 
         if distance_vector is not None:
@@ -777,12 +662,9 @@
 
             # apply gains to images
             Console.info("Applying attenuation corrections to images...")
-            image_properties = [
-                self.image_height,
-                self.image_width,
-                self.image_channels,
-            ]
-            runner = RunningMeanStd(image_properties)
+
+            temp = self.loader(self.camera_image_list[0])  # bitdepth?
+            runner = RunningMeanStd(temp.shape)
 
             memmap_filename, memmap_handle = open_memmap(
                 shape=(
@@ -899,7 +781,7 @@
                 )
                 bin_images = random.sample(bin_images, max_bin_size)
 
-            if not self.depth_map_list:
+            if self.depth_map_list is None:
                 # Generate matrices on the fly
                 distance_bin = distance_vector[tmp_idxs]
                 distance_bin_sample = distance_bin.mean()
@@ -934,15 +816,7 @@
                 del memmap_handle
                 os.remove(memmap_filename)
 
-<<<<<<< HEAD
-            print(
-                "Saving file to",
-                Path(self.attenuation_parameters_folder)
-                / ("bin_images_sample_" + str(idx_bin) + ".png"),
-            )
-=======
             base_path = Path(self.attenuation_parameters_folder)
->>>>>>> 77b6bf11
 
             fig = plt.figure()
             plt.imshow(bin_images_sample)
@@ -1066,16 +940,9 @@
                     self.brightness,
                     self.contrast,
                 )
-            if (
-                self._type != "grayscale"
-                and self._type != "rgb"
-                and self._type != "bgr"
-            ):
+            if self._type != "grayscale" and self._type != "rgb":
                 # debayer images
                 image_rgb = corrections.debayer(image, self._type)
-            elif self._type != "bgr":
-                image_rgb = image.copy()
-                image_rgb[:, :, [0, 1, 2]] = image_rgb[:, :, [2, 1, 0]]
             else:
                 image_rgb = image
 
@@ -1083,9 +950,6 @@
             if not self._type == "grayscale":
                 # debayer images
                 image_rgb = corrections.debayer(image, self._type)
-            elif self._type != "bgr":
-                image_rgb = image.copy()
-                image_rgb[:, :, [0, 1, 2]] = image_rgb[:, :, [2, 1, 0]]
             else:
                 image_rgb = image
             image_rgb = corrections.manual_balance(
