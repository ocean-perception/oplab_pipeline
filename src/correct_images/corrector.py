# -*- coding: utf-8 -*-
"""
Copyright (c) 2020, University of Southampton
All rights reserved.
Licensed under the BSD 3-Clause License.
See LICENSE.md file in the project root for full license information.
"""

import copy
import os
import random
from pathlib import Path

import imageio
import joblib
import matplotlib
import numpy as np
import pandas as pd
from matplotlib import pyplot as plt
from tqdm import tqdm, trange

# fmt: off
from auv_nav.tools.time_conversions import read_timezone
from correct_images import corrections
from correct_images.loaders import depth_map, loader
from correct_images.tools.file_handlers import trim_csv_files, write_output_image
from correct_images.tools.joblib_tqdm import tqdm_joblib
from correct_images.tools.memmap import create_memmap, open_memmap
from correct_images.tools.numerical import (
    RunningMeanStd,
    image_mean_std_trimmed,
    median_array,
    running_mean_std,
)
from oplab import (
    Console,
    Mission,
    get_config_folder,
    get_processed_folder,
    get_raw_folder,
)

# fmt: on
matplotlib.use("Agg")


# -----------------------------------------


class Corrector:
    def __init__(
        self, force=False, suffix=None, camera=None, correct_config=None, path=None
    ):
        """Constructor for the Corrector class

        Parameters
        ----------
        force : bool
            to indicate an overwrite for existing parameters or images
        camera : CameraEntry
            camera object for which the processing is expected
        correct_config : CorrectConfig
            correct config object storing all the correction configuration
            parameters
        path : Path
            path to the dive folder where image directory is present
        """

        self.camera = camera
        self.correct_config = correct_config
        self.camera_image_list = []
        self.processed_image_list = []
        self.altitude_list = []
        self.depth_map_list = []

        # Members for folder paths
        self.output_dir_path = None
        self.attenuation_parameters_folder = None
        self.output_images_folder = None
        if suffix is not None and suffix != "":
            self.suffix = suffix
        else:
            self.suffix = None

        # Placeholders for process
        self.image_attenuation_parameters = None
        self.correction_gains = None
        self.image_corrected_mean = None
        self.image_corrected_std = None
        self.image_raw_mean = None
        self.image_raw_std = None

        # From get image list
        self.altitude_csv_path = None
        self.trimmed_csv_path = None
        self.camera_params_file_path = None

        self.force = force

        if (
            path is not None
        ):  # if path is None then user must define it externally and call set_path(new_path)
            # Set the path for the corrector
            self.set_path(path)
        else:
            return

        if self.correct_config is not None:
            # explicit call to load the correct_config
            self.load_configuration(self.correct_config)
        else:
            return  # this last one it's maybe redundant as it is the last call in the constructor

    def set_path(self, path):
        """Set the path for the corrector"""
        # The path is expected to be non-empty, so we no longer check for it
        self.path_raw = get_raw_folder(path)
        self.path_processed = get_processed_folder(path)
        self.path_config = get_config_folder(path)

        self.mission = Mission(self.path_raw / "mission.yaml")

        self.user_specified_image_list = None  # To be overwritten on parse/process
        self.user_specified_image_list_parse = None
        self.user_specified_image_list_process = None

        self.camera_name = self.camera.name
        # Find the camera topic corresponding to the name
        for camera in self.mission.image.cameras:
            if camera.name == self.camera_name and camera.topic is not None:
                self.camera.topic = camera.topic
                break
        self._type = self.camera.type
        # Load camera configuration
        image_properties = self.camera.image_properties
        self.image_height = image_properties[0]
        self.image_width = image_properties[1]
        self.image_channels = image_properties[2]

<<<<<<< HEAD
    # NOTE: we could use an implicit version (correct_config already stored as member)
    # but in this implementation we force explicit (argument required) call to load_configuration()
    def load_configuration(self, correct_config=None):
        if correct_config is None:  # nothing to do here, we expect an explicit call
            Console.warn("No correct_config provided. Skipping load_configuration()")
            return

        self.correct_config = correct_config

        """Load general configuration parameters"""
        self.correction_method = self.correct_config.method
        if self.correction_method == "colour_correction":
            self.distance_metric = self.correct_config.color_correction.distance_metric
            self.distance_path = self.correct_config.color_correction.metric_path
            self.altitude_max = self.correct_config.color_correction.altitude_max
            self.altitude_min = self.correct_config.color_correction.altitude_min
            self.smoothing = self.correct_config.color_correction.smoothing
            self.window_size = self.correct_config.color_correction.window_size
            self.outlier_rejection = self.correct_config.color_correction.outlier_reject
        self.cameraconfigs = self.correct_config.configs.camera_configs
        self.undistort = self.correct_config.output_settings.undistort_flag
        self.output_format = self.correct_config.output_settings.compression_parameter

        # Load camera parameters
        cam_idx = self.get_camera_idx()
        self.camera_found = False
        if cam_idx is None:
            Console.info(
                "Camera not included in correct_images.yaml. No",
                "processing will be done for this camera.",
=======
        if self.correct_config is not None:
            """Load general configuration parameters"""
            self.correction_method = self.correct_config.method
            if self.correction_method == "colour_correction":
                if self.correct_config.color_correction is None:
                    Console.error(
                        "No color correction parameters found in the config file"
                    )
                    Console.error("Please populate the color_correction section")
                    Console.quit("Malformed correct_images.yaml file")
                self.distance_metric = (
                    self.correct_config.color_correction.distance_metric
                )
                self.distance_path = self.correct_config.color_correction.metric_path
                self.altitude_max = self.correct_config.color_correction.altitude_max
                self.altitude_min = self.correct_config.color_correction.altitude_min
                self.smoothing = self.correct_config.color_correction.smoothing
                self.window_size = self.correct_config.color_correction.window_size
                self.outlier_rejection = (
                    self.correct_config.color_correction.outlier_reject
                )
            self.cameraconfigs = self.correct_config.configs.camera_configs
            self.undistort = self.correct_config.output_settings.undistort_flag
            self.output_format = (
                self.correct_config.output_settings.compression_parameter
>>>>>>> ec83348d
            )
            return
        else:
            self.camera_found = True
        self.user_specified_image_list_parse = self.cameraconfigs[
            cam_idx
        ].imagefilelist_parse
        self.user_specified_image_list_process = self.cameraconfigs[
            cam_idx
        ].imagefilelist_process

        if self.correction_method == "colour_correction":
            # Brighness and contrast are percentages of 255
            # e.g. brightness of 30 means 30% of 255 = 77
            self.brightness = float(self.cameraconfigs[cam_idx].brightness)
            self.contrast = float(self.cameraconfigs[cam_idx].contrast)
        elif self.correction_method == "manual_balance":
            self.subtractors_rgb = np.array(self.cameraconfigs[cam_idx].subtractors_rgb)
            self.color_gain_matrix_rgb = np.array(
                self.cameraconfigs[cam_idx].color_gain_matrix_rgb
            )

        # Create output directories and needed attributes
        self.create_output_directories()

<<<<<<< HEAD
        # Define basic filepaths
        if self.correction_method == "colour_correction":
            self.attenuation_params_filepath = (
                Path(self.attenuation_parameters_folder) / "attenuation_parameters.npy"
            )
            self.correction_gains_filepath = (
                Path(self.attenuation_parameters_folder) / "correction_gains.npy"
            )
            self.corrected_mean_filepath = (
                Path(self.attenuation_parameters_folder) / "image_corrected_mean.npy"
            )
            self.corrected_std_filepath = (
                Path(self.attenuation_parameters_folder) / "image_corrected_std.npy"
            )
            self.raw_mean_filepath = (
                Path(self.attenuation_parameters_folder) / "image_raw_mean.npy"
            )
            self.raw_std_filepath = (
                Path(self.attenuation_parameters_folder) / "image_raw_std.npy"
            )
=======
            # Define basic filepaths
            if self.correction_method == "colour_correction":
                p = Path(self.attenuation_parameters_folder)
                self.attenuation_params_filepath = p / "attenuation_parameters.npy"
                self.correction_gains_filepath = p / "correction_gains.npy"
                self.corrected_mean_filepath = p / "image_corrected_mean.npy"
                self.corrected_std_filepath = p / "image_corrected_std.npy"
                self.raw_mean_filepath = p / "image_raw_mean.npy"
                self.raw_std_filepath = p / "image_raw_std.npy"
>>>>>>> ec83348d

        # Define image loader
        # Use default loader
        self.loader = loader.Loader()
        self.loader.bit_depth = self.camera.bit_depth
        if self.camera.extension == "raw":
            self.loader.set_loader("xviii")
        elif self.camera.extension == "bag":
            self.loader.set_loader("rosbag")
            tz_offset_s = (
                read_timezone(self.mission.image.timezone) * 60
                + self.mission.image.timeoffset
            )
            self.loader.tz_offset_s = tz_offset_s
        else:
            self.loader.set_loader("default")

    def parse(self, path_list, correct_config_list):
        # both path_list and correct_config_list are assumed to be valid + equivalent
        for i in range(len(path_list)):  # for each dive
            path = path_list[i]
            correct_config = correct_config_list[i]

            Console.info("Parsing dive:", path)
            # Console.info("Setting path...")
            self.set_path(path)  # update the dive path

            # Console.info("Loading configuration...")
            self.load_configuration(correct_config)  # load the dive config
            # Update list of images (it already appends to the list)
            # Set the user specified list - if any

            self.user_specified_image_list = self.user_specified_image_list_parse
            # TODO: this list must be populated from AFTER loading th eonfiguration and BEFORE getting image list
            self.get_imagelist()

        # Show the total number of images after filtering + merging the dives. It should match the sum of the filtered images of each dive.
        if len(path_list) > 1:
            Console.info(
                "Total number of images after merging dives:",
                len(self.camera_image_list),
            )

        Console.info("Output directories created / existing...")

        if self.correction_method == "colour_correction":
            self.get_altitude_and_depth_maps()
            self.generate_attenuation_correction_parameters()
        elif self.correction_method == "manual_balance":
            Console.info("run process for manual_balance...")

    def process(self):
        # Set the user specified list if any
        self.user_specified_image_list = self.user_specified_image_list_process

        # Read list of images
        self.get_imagelist()

        # create target sub directores based on configurations defined in
        # correct_images.yaml
        if self.correction_method == "colour_correction":
            self.get_altitude_and_depth_maps()

            # read parameters from disk
            if self.attenuation_params_filepath.exists():
                self.image_attenuation_parameters = np.load(
                    self.attenuation_params_filepath
                )
            else:
                if self.distance_metric != "uniform":
                    Console.quit(
                        "Code does not find attenuation_parameters.npy...",
                        "Please run parse before process...",
                    )
            if self.correction_gains_filepath.exists():
                self.correction_gains = np.load(self.correction_gains_filepath)
            else:
                if self.distance_metric != "uniform":
                    Console.quit(
                        "Code does not find correction_gains.npy...",
                        "Please run parse before process...",
                    )
            if self.corrected_mean_filepath.exists():
                self.image_corrected_mean = np.load(
                    self.corrected_mean_filepath
                ).squeeze()
            else:
                if self.distance_metric != "uniform":
                    Console.quit(
                        "Code does not find image_corrected_mean.npy...",
                        "Please run parse before process...",
                    )
            if self.corrected_std_filepath.exists():
                self.image_corrected_std = np.load(
                    self.corrected_std_filepath
                ).squeeze()
            else:
                if self.distance_metric != "uniform":
                    Console.quit(
                        "Code does not find image_corrected_std.npy...",
                        "Please run parse before process...",
                    )
            if self.raw_mean_filepath.exists() and self.distance_metric == "uniform":
                self.image_raw_mean = np.load(self.raw_mean_filepath).squeeze()
            elif self.distance_metric == "uniform":
                Console.quit(
                    "Code does not find image_raw_mean.npy...",
                    "Please run parse before process...",
                )
            if self.raw_std_filepath.exists() and self.distance_metric == "uniform":
                self.image_raw_std = np.load(self.raw_std_filepath).squeeze()
            elif self.distance_metric == "uniform":
                Console.quit(
                    "Code does not find image_raw_std.npy...",
                    "Please run parse before process...",
                )
            Console.info("Correction parameters loaded...")
            Console.info("Running process for colour correction...")
        else:
            Console.info("Running process with manual colour balancing...")
        self.process_correction()

    # create directories for storing intermediate image and distance_matrix
    # numpy files, correction parameters and corrected output images
    def create_output_directories(self):
        """Handle the creation of output directories for each camera"""
        self.output_dir_path = self.path_processed / "image"
        self.output_dir_path /= self.camera_name

        # Create output directories depending on the correction method
        parameters_folder_str = "params_"
        developed_folder_str = "corrected_"

        if self.correction_method == "colour_correction":
            parameters_folder_str += self.distance_metric
            developed_folder_str += self.distance_metric
            developed_folder_str += (
                "_mean_" + str(int(self.brightness)) + "_std_" + str(int(self.contrast))
            )
        elif self.correction_method == "manual_balance":
            parameters_folder_str += "manual"
            developed_folder_str += "manual"
            developed_folder_str += (
                "_gain_"
                + str(self.color_gain_matrix_rgb[0])
                + "_"
                + str(self.color_gain_matrix_rgb[4])
                + "_"
                + str(self.color_gain_matrix_rgb[8])
                + "_sub_"
                + str(self.subtractors_rgb[0])
                + "_"
                + str(self.subtractors_rgb[1])
                + "_"
                + str(self.subtractors_rgb[2])
            )
        # Accept suffixes for the output directories
        if self.suffix:
            parameters_folder_str += "_" + self.suffix
            developed_folder_str += "_" + self.suffix

        self.attenuation_parameters_folder = (
            self.output_dir_path / parameters_folder_str
        )
        self.output_images_folder = self.output_dir_path / developed_folder_str

        if not self.attenuation_parameters_folder.exists():
            self.attenuation_parameters_folder.mkdir(parents=True)
        else:
            file_list = list(self.attenuation_parameters_folder.glob("*.npy"))
            if len(file_list) > 0:
                if not self.force:
                    Console.quit(
                        "Parameters exist for current configuration.",
                        "Run parse with Force (-F flag)...",
                    )
                else:
                    Console.warn(
                        "Code will overwrite existing parameters for ",
                        "current configuration...",
                    )

        if not self.output_images_folder.exists():
            self.output_images_folder.mkdir(parents=True)
        else:
            file_list = list(self.output_images_folder.glob("*.*"))
            if len(file_list) > 0:
                if not self.force:
                    Console.quit(
                        "Corrected images exist for current configuration. ",
                        "Run process with Force (-F flag)...",
                    )
                else:
                    Console.warn(
                        "Code will overwrite existing corrected images for ",
                        "current configuration...",
                    )

    def get_camera_idx(self):
        idx = [
            i
            for i, camera_config in enumerate(self.cameraconfigs)
            if camera_config.camera_name == self.camera_name
        ]
        if len(idx) > 0:
            return idx[0]
        else:
            Console.warn(
                "The camera",
                self.camera_name,
                "could not be found in the correct_images.yaml",
            )
            return None

    # load imagelist: output is same as camera.imagelist unless a smaller
    # filelist is specified by the user
    def get_imagelist(self):
        """Generate list of source images"""

<<<<<<< HEAD
        # Store a copy of the currently stored image list in the Corrector object
        _original_image_list = self.camera_image_list
        _original_altitude_list = self.altitude_list
        # Replaces Corrector object's image_list with the camera image list
        # OLD: self.camera_image_list = self.camera.image_list # <---- Now this is done at the end (else condition)
        self.camera_image_list = []
        self.altitude_list = []

=======
>>>>>>> ec83348d
        # If using colour_correction, we need to read in the navigation
        if self.correction_method == "colour_correction":
            if self.distance_path == "json_renav_*":
                Console.info(
                    "Picking first JSON folder as the default path to auv_nav",
                    "csv files...",
                )
                dir_ = self.path_processed
                json_list = list(dir_.glob("json_*"))
                if len(json_list) == 0:
                    Console.quit(
                        "No navigation solution could be found. Please run ",
                        "auv_nav parse and process first",
                    )
                self.distance_path = json_list[0]
            metric_path = self.path_processed / self.distance_path
            # Try if ekf exists:
            full_metric_path = metric_path / "csv" / "ekf"
            metric_file = "auv_ekf_" + self.camera_name + ".csv"

            if not full_metric_path.exists():
                full_metric_path = metric_path / "csv" / "dead_reckoning"
                metric_file = "auv_dr_" + self.camera_name + ".csv"
            self.altitude_csv_path = full_metric_path / metric_file

            # Check if file exists
            if not self.altitude_csv_path.exists():
                Console.quit(
                    "The navigation CSV file is not present. Run auv_nav first."
                )

            # read dataframe for corresponding distance csv path
            dataframe = pd.read_csv(self.altitude_csv_path)

            # Deal with bagfiles:
            # if the extension is bag, the list is a list of bagfiles
            if self.camera.extension == "bag":
                self.camera.bagfile_list = copy.deepcopy(self.camera.image_list)
                self.loader.set_bagfile_list_and_topic(
                    self.camera.bagfile_list, self.camera.topic
                )

            # get imagelist for given camera object
            if self.user_specified_image_list != "none":
                path_file_list = Path(self.path_config) / self.user_specified_image_list
                trimmed_csv_file = "trimmed_csv_" + self.camera_name + ".csv"
                self.trimmed_csv_path = Path(self.path_config) / trimmed_csv_file

                if not self.altitude_csv_path.exists():
                    message = "Path to " + metric_file + " does not exist..."
                    Console.quit(message)
                else:
                    # create trimmed csv based on user's  list of images
                    dataframe = trim_csv_files(
                        path_file_list, self.altitude_csv_path, self.trimmed_csv_path,
                    )

            # Check images exist:
            valid_idx = []
            for idx, entry in enumerate(dataframe["relative_path"]):
                im_path = self.path_raw / entry
                if im_path.exists() or self.camera.extension == "bag":
                    valid_idx.append(idx)
            filtered_dataframe = dataframe.iloc[valid_idx]
            filtered_dataframe.reset_index(drop=True)
            # WARNING: if the column does not contain any 'None' entry, it will be parsed as float, and the .str() accesor will fail
            filtered_dataframe["altitude [m]"] = filtered_dataframe[
                "altitude [m]"
            ].astype("string")
            filtered_dataframe = filtered_dataframe[
                ~filtered_dataframe["altitude [m]"].str.contains("None")
            ]  # drop rows with None altitude
            distance_list = filtered_dataframe["altitude [m]"].tolist()
            for _, row in filtered_dataframe.iterrows():
                alt = float(row["altitude [m]"])
                if alt > self.altitude_min and alt < self.altitude_max:
                    if self.camera.extension == "bag":
                        self.camera_image_list.append(Path(row["relative_path"]).stem)
                    else:
                        self.camera_image_list.append(
                            self.path_raw / row["relative_path"]
                        )
                    self.altitude_list.append(alt)

            if len(distance_list) == 0:
                Console.error("No images exist / can be found!")
                Console.error(
                    "Check the file",
                    self.altitude_csv_path,
                    "and make sure that the 'relative_path' column points to",
                    "existing images relative to the raw mission folder (e.g.",
                    self.path_raw,
                    ")",
                )
                Console.error("You may need to reprocess the dive with auv_nav")
                Console.quit("No images were found.")

            # WARNING: what happens in a multidive setup when the current dive has no images (but the rest of the dive does)?
            Console.info(
                len(self.altitude_list),
                "/",
                len(distance_list),
                "Images filtered as per altitude range...",
            )
            if len(self.altitude_list) < 3:
                Console.quit(
                    "Insufficient number of images to compute attenuation ",
                    "parameters...",
                )
        else:
            # Copy the images list from the camera
            self.camera_image_list = self.camera.image_list

            # Join the current image list with the original image list (copy)
            self.camera_image_list.extend(_original_image_list)
            # Show size of the extended image list
            Console.warn(
                ">> The camera image list is now", len(self.camera_image_list)
            )  # JC: I'm leaving this as it is informative for multidive
            # Join the current image list with the original image list (copy)
            self.altitude_list.extend(_original_altitude_list)

    def get_altitude_and_depth_maps(self):
        """Generate distance matrix numpy files and save them"""
        # read altitude / depth map depending on distance_metric
        if self.distance_metric == "uniform":
            Console.info("Null distance matrix created")
            self.depth_map_list = []
            return
        elif self.distance_metric == "altitude":
            Console.info("Null distance matrix created")
            self.depth_map_list = []
            return
        elif self.distance_metric == "depth_map":
            path_depth = self.path_processed / "depth_map"
            if not path_depth.exists():
                Console.quit("Depth maps not found...")
            else:
                Console.info("Path to depth maps found...")
                depth_map_list = list(path_depth.glob("*.npy"))
                self.depth_map_list = [
                    Path(item)
                    for item in depth_map_list
                    for image_path in self.camera_image_list
                    if Path(image_path).stem in Path(item).stem
                ]

                if len(self.camera_image_list) != len(self.depth_map_list):
                    Console.quit(
                        "The number of images does not coincide with the ",
                        "number of depth maps.",
                    )

    # compute correction parameters either for attenuation correction or
    # static correction of images
    def generate_attenuation_correction_parameters(self):
        """Generates image stats and attenuation coefficients and saves the
        parameters for process"""

        if len(self.altitude_list) < 3:
            Console.quit(
                "Insufficient number of images to compute attenuation ",
                "parameters...",
            )

        # create empty matrices to store image correction parameters
        self.image_raw_mean = np.empty(
            (self.image_channels, self.image_height, self.image_width),
            dtype=np.float32,
        )
        self.image_raw_std = np.empty(
            (self.image_channels, self.image_height, self.image_width),
            dtype=np.float32,
        )
        self.image_attenuation_parameters = np.empty(
            (self.image_channels, self.image_height, self.image_width, 3),
            dtype=np.float32,
        )
        self.image_corrected_mean = np.empty(
            (self.image_channels, self.image_height, self.image_width),
            dtype=np.float32,
        )
        self.image_corrected_std = np.empty(
            (self.image_channels, self.image_height, self.image_width),
            dtype=np.float32,
        )
        self.correction_gains = np.empty(
            (self.image_channels, self.image_height, self.image_width),
            dtype=np.float32,
        )

        image_size_gb = (
            self.image_channels
            * self.image_height
            * self.image_width
            * 4.0
            / (1024.0 ** 3)
        )
        max_bin_size_gb = 50.0
        max_bin_size = int(max_bin_size_gb / image_size_gb)

        self.bin_band = 0.1
        hist_bins = np.arange(self.altitude_min, self.altitude_max, self.bin_band)
        # Watch out: need to substract 1 to get the correct number of bins
        # because the last bin is not included in the range

        images_fn, images_map = open_memmap(
            shape=(
                len(hist_bins) - 1,
                self.image_height * self.image_width,
                self.image_channels,
            ),
            dtype=np.float32,
        )

        distances_fn, distances_map = open_memmap(
            shape=(len(hist_bins) - 1, self.image_height * self.image_width),
            dtype=np.float32,
        )

        distance_vector = None

        if self.depth_map_list:
            Console.info("Computing depth map histogram with", hist_bins.size, " bins")

            distance_vector = np.zeros((len(self.depth_map_list), 1))
            for i, dm_file in enumerate(self.depth_map_list):
                dm_np = depth_map.loader(dm_file, self.image_width, self.image_height)
                distance_vector[i] = dm_np.mean(axis=1)

        elif self.altitude_list:
            Console.info("Computing altitude histogram with", hist_bins.size, " bins")
            distance_vector = np.array(self.altitude_list)

        if distance_vector is not None:
            idxs = np.digitize(distance_vector, hist_bins) - 1

            # Display histogram in console
            for idx_bin in range(hist_bins.size - 1):
                tmp_idxs = np.where(idxs == idx_bin)[0]
                Console.info(
                    "  Bin",
                    idx_bin,
                    "(",
                    hist_bins[idx_bin],
                    "m < x <",
                    hist_bins[idx_bin + 1],
                    "m):",
                    len(tmp_idxs),
                    "images",
                )

            with tqdm_joblib(
                tqdm(desc="Computing altitude histogram", total=hist_bins.size - 1,)
            ):
                joblib.Parallel(n_jobs=-2, verbose=0)(
                    joblib.delayed(self.compute_distance_bin)(
                        idxs,
                        idx_bin,
                        images_map,
                        distances_map,
                        max_bin_size,
                        max_bin_size_gb,
                        distance_vector,
                    )
                    for idx_bin in range(hist_bins.size - 1)
                )

            # calculate attenuation parameters per channel
            self.image_attenuation_parameters = corrections.calculate_attenuation_parameters(
                images_map,
                distances_map,
                self.image_height,
                self.image_width,
                self.image_channels,
            )

            # delete memmap handles
            del images_map
            os.remove(images_fn)
            del distances_map
            os.remove(distances_fn)

            # Save attenuation parameter results.
            np.save(
                self.attenuation_params_filepath, self.image_attenuation_parameters,
            )

            corrections.save_attenuation_plots(
                self.attenuation_parameters_folder,
                attn=self.image_attenuation_parameters,
            )

            # compute correction gains per channel
            target_altitude = distance_vector.mean()
            Console.info(
                "Computing correction gains for target altitude", target_altitude,
            )
            self.correction_gains = corrections.calculate_correction_gains(
                target_altitude,
                self.image_attenuation_parameters,
                self.image_height,
                self.image_width,
                self.image_channels,
            )
            Console.warn("Saving correction gains")
            # Save correction gains
            np.save(self.correction_gains_filepath, self.correction_gains)

            corrections.save_attenuation_plots(
                self.attenuation_parameters_folder, gains=self.correction_gains,
            )

            # Useful if fails, to reload precomputed numpyfiles.
            # TODO: offer as a new step.
            # self.image_attenuation_parameters = np.load(
            #   self.attenuation_params_filepath)
            # self.correction_gains = np.load(self.correction_gains_filepath)

            # apply gains to images
            Console.info("Applying attenuation corrections to images...")
            image_properties = [
                self.image_height,
                self.image_width,
                self.image_channels,
            ]
            runner = RunningMeanStd(image_properties)

            memmap_filename, memmap_handle = open_memmap(
                shape=(
                    len(self.camera_image_list),
                    self.image_height,
                    self.image_width,
                    self.image_channels,
                ),
                dtype=np.float32,
            )

            Console.error("depth_map_list size", len(self.depth_map_list))
            Console.error("camera_image_list size", len(self.camera_image_list))
            ###################################################################################################
            for i in trange(len(self.camera_image_list)):
                # Load the image
                img = self.loader(self.camera_image_list[i])

                # Load the distance matrix
                if not self.depth_map_list:
<<<<<<< HEAD
                    # TODO: Show the depth_map creation
                    # if self.depth_map_list is None:
=======
>>>>>>> ec83348d
                    # Generate matrices on the fly
                    Console.warn("Generating distance matrix ON THE FLY")
                    distance = distance_vector[i]
                    distance_mtx = np.empty((self.image_height, self.image_width))
                    distance_mtx.fill(distance)
                else:
                    distance_mtx = depth_map.loader(
                        self.depth_map_list[i], self.image_width, self.image_height,
                    )
                # TODO: Show the size of the produced distance_mtx
                # Correct the image
                corrected_img = corrections.attenuation_correct(
                    img,
                    distance_mtx,
                    self.image_attenuation_parameters,
                    self.correction_gains,
                )
                # TODO: Inspect the corrected image after attenuation correction
                # Before calling compute, let's show the corrected_img dimensions
                # Console.error("corrected_img.shape", corrected_img.shape)
                runner.compute(corrected_img)
                memmap_handle[i] = corrected_img.reshape(
                    self.image_height, self.image_width, self.image_channels
                )

            image_corrected_mean = runner.mean.reshape(
                self.image_height, self.image_width, self.image_channels
            )
            image_corrected_std = runner.std.reshape(
                self.image_height, self.image_width, self.image_channels
            )

            # save parameters for process
            np.save(
                self.corrected_mean_filepath, image_corrected_mean
            )  # TODO: make member
            np.save(
                self.corrected_std_filepath, image_corrected_std
            )  # TODO: make member

            corrections.save_attenuation_plots(
                self.attenuation_parameters_folder,
                img_mean=image_corrected_mean,
                img_std=image_corrected_std,
            )

        else:
            Console.info(
                "No altitude or depth maps available.", "Computing raw mean and std.",
            )

            image_raw_mean, image_raw_std = running_mean_std(
                self.camera_image_list, self.loader
            )
            np.save(self.raw_mean_filepath, image_raw_mean)
            np.save(self.raw_std_filepath, image_raw_std)

            # image_raw_mean = np.load(self.raw_mean_filepath)
            # image_raw_std = np.load(self.raw_std_filepath)

            ch = image_raw_mean.shape[0]
            if ch == 3:
                image_raw_mean = image_raw_mean.transpose((1, 2, 0))
                image_raw_std = image_raw_std.transpose((1, 2, 0))

            imageio.imwrite(
                Path(self.attenuation_parameters_folder) / "image_raw_mean.png",
                image_raw_mean,
            )
            imageio.imwrite(
                Path(self.attenuation_parameters_folder) / "image_raw_std.png",
                image_raw_std,
            )

            corrections.save_attenuation_plots(
                self.attenuation_parameters_folder,
                img_mean=image_raw_mean,
                img_std=image_raw_std,
            )

        Console.info("Correction parameters saved...")

    def compute_distance_bin(
        self,
        idxs,
        idx_bin,
        images_map,
        distances_map,
        max_bin_size,
        max_bin_size_gb,
        distance_vector,
    ):
        dimensions = [self.image_height, self.image_width, self.image_channels]
        tmp_idxs = np.where(idxs == idx_bin)[0]

        if len(tmp_idxs) > 2:
            bin_images = [self.camera_image_list[i] for i in tmp_idxs]
            bin_distances_sample = None
            bin_images_sample = None

            # Random sample if memmap has to be created
            if self.smoothing != "mean" and len(bin_images) > max_bin_size:
                Console.info(
                    "Random sampling altitude bin to fit in", max_bin_size_gb, "Gb",
                )
                bin_images = random.sample(bin_images, max_bin_size)

            if not self.depth_map_list:
                # Generate matrices on the fly
                distance_bin = distance_vector[tmp_idxs]
                distance_bin_sample = distance_bin.mean()
                if distance_bin_sample <= 0 or np.isnan(distance_bin_sample):
                    Console.warn("The mean distance is equal or lower than zero!")
                    Console.warn("Printing the entire vector:", distance_bin)
                    Console.warn("Printing the mean:", distance_bin_sample)
                    distance_bin_sample = self.altitude_min + self.bin_band * idx_bin

                bin_distances_sample = np.empty((self.image_height, self.image_width))
                bin_distances_sample.fill(distance_bin_sample)
            else:
                bin_distances = [self.depth_map_list[i] for i in tmp_idxs]
                bin_distances_sample = running_mean_std(
                    bin_distances, loader=self.loader
                )[0]

            if self.smoothing == "mean":
                bin_images_sample = running_mean_std(bin_images, loader=self.loader)[0]
            elif self.smoothing == "mean_trimmed":
                memmap_filename, memmap_handle = create_memmap(
                    bin_images, dimensions, loader=self.loader,
                )
                bin_images_sample = image_mean_std_trimmed(memmap_handle)[0]
                del memmap_handle
                os.remove(memmap_filename)
            elif self.smoothing == "median":
                memmap_filename, memmap_handle = create_memmap(
                    bin_images, dimensions, loader=self.loader,
                )
                bin_images_sample = median_array(memmap_handle)
                del memmap_handle
                os.remove(memmap_filename)

            base_path = Path(self.attenuation_parameters_folder)

            fig = plt.figure()
            plt.imshow(bin_images_sample)
            plt.colorbar()
            plt.title("Image bin " + str(idx_bin))
            fig_name = base_path / (
                "bin_images_sample_" + str(distance_bin_sample) + "m.png"
            )
            # Console.info("Saved figure at", fig_name)
            plt.savefig(fig_name, dpi=600)
            plt.close(fig)

            fig = plt.figure()
            plt.imshow(bin_distances_sample)
            plt.colorbar()
            plt.title("Distance bin " + str(idx_bin))
            fig_name = base_path / (
                "bin_distances_sample_" + str(distance_bin_sample) + "m.png"
            )
            # Console.info("Saved figure at", fig_name)
            plt.savefig(fig_name, dpi=600)
            plt.close(fig)

            images_map[idx_bin] = bin_images_sample.reshape(
                [self.image_height * self.image_width, self.image_channels]
            )
            distances_map[idx_bin] = bin_distances_sample.reshape(
                [self.image_height * self.image_width]
            )

    # execute the corrections of images using the gain values in case of
    # attenuation correction or static color balance
    def process_correction(self):
        """Execute series of corrections for a set of input images"""

        # check for calibration file if distortion correction needed
        if self.undistort:
            camera_params_folder = Path(self.path_processed).parents[0] / "calibration"
            camera_params_filename = "mono" + self.camera_name + ".yaml"
            camera_params_file_path = camera_params_folder / camera_params_filename

            if not camera_params_file_path.exists():
                Console.info("Calibration file not found...")
                self.undistort = False
            else:
                Console.info("Calibration file found...")
                self.camera_params_file_path = camera_params_file_path

        Console.info(
            "Processing",
            len(self.camera_image_list),
            "images for color, distortion, gamma corrections...",
        )

        with tqdm_joblib(
            tqdm(desc="Correcting images", total=len(self.camera_image_list))
        ):
            self.processed_image_list = joblib.Parallel(n_jobs=-2, verbose=0)(
                joblib.delayed(self.process_image)(idx)
                for idx in range(0, len(self.camera_image_list))
            )

        # write a filelist.csv containing image filenames which are processed
        image_files = []
        for path in self.processed_image_list:
            if path is not None:
                image_files.append(Path(path).name)
        dataframe = pd.DataFrame(image_files)
        filelist_path = self.output_images_folder / "filelist.csv"
        dataframe.to_csv(filelist_path)
        Console.info("Processing of images is completed...")

    def process_image(self, idx):
        """Execute series of corrections for an image

        Parameters
        -----------
        idx : int
            index to the list of image numpy files
        """

        # load image and convert to float
        image = self.loader(self.camera_image_list[idx])
        image_rgb = None
        # print("loader:", image.dtype, np.max(image), np.min(image))

        # apply corrections
        if self.correction_method == "colour_correction":
            distance_matrix = None
            if self.distance_metric == "depth_map":
                distance_matrix = depth_map.loader(
                    self.depth_map_list[idx], self.image_width, self.image_height,
                )
            elif self.distance_metric == "altitude":
                if idx > len(self.altitude_list) - 1:
                    Console.quit(
                        "The image index does not coincide with the",
                        "available indices in the altitude vector",
                    )
                    return None
                distance = self.altitude_list[idx]
                distance_matrix = np.empty((self.image_height, self.image_width))
                distance_matrix.fill(distance)
            if distance_matrix is not None:
                image = corrections.attenuation_correct(
                    image,
                    distance_matrix,
                    self.image_attenuation_parameters,
                    self.correction_gains,
                )

            if distance_matrix is not None:
                image = corrections.pixel_stat(
                    image,
                    self.image_corrected_mean,
                    self.image_corrected_std,
                    self.brightness,
                    self.contrast,
                )
            else:
                image = corrections.pixel_stat(
                    image,
                    self.image_raw_mean,
                    self.image_raw_std,
                    self.brightness,
                    self.contrast,
                )
            if (
                self._type != "grayscale"
                and self._type != "rgb"
                and self._type != "bgr"
            ):
                # debayer images
                image_rgb = corrections.debayer(image, self._type)
            elif self._type != "bgr":
                image_rgb = image.copy()
                image_rgb[:, :, [0, 1, 2]] = image_rgb[:, :, [2, 1, 0]]
            else:
                image_rgb = image

        elif self.correction_method == "manual_balance":
            if not self._type == "grayscale":
                # debayer images
                image_rgb = corrections.debayer(image, self._type)
            elif self._type != "bgr":
                image_rgb = image.copy()
                image_rgb[:, :, [0, 1, 2]] = image_rgb[:, :, [2, 1, 0]]
            else:
                image_rgb = image
            image_rgb = corrections.manual_balance(
                image_rgb, self.color_gain_matrix_rgb, self.subtractors_rgb
            )

        # apply distortion corrections
        if self.undistort:
            image_rgb = corrections.distortion_correct(
                self.camera_params_file_path, image_rgb
            )

        # apply gamma corrections to rgb images for colour correction
        if self.correction_method == "colour_correction":
            image_rgb = corrections.gamma_correct(image_rgb)

        # apply scaling to 8 bit and format image to unit8
        image_rgb *= 255
        image_rgb = image_rgb.clip(0, 255).astype(np.uint8)
        # print('clip:', image_rgb.dtype, np.max(image_rgb), np.min(image_rgb))

        # write to output files
        image_filename = Path(self.camera_image_list[idx]).stem
        return write_output_image(
            image_rgb, image_filename, self.output_images_folder, self.output_format,
        )<|MERGE_RESOLUTION|>--- conflicted
+++ resolved
@@ -97,9 +97,8 @@
 
         self.force = force
 
-        if (
-            path is not None
-        ):  # if path is None then user must define it externally and call set_path(new_path)
+        # if path is None then user must define it externally and call set_path
+        if path is not None:
             # Set the path for the corrector
             self.set_path(path)
         else:
@@ -108,8 +107,6 @@
         if self.correct_config is not None:
             # explicit call to load the correct_config
             self.load_configuration(self.correct_config)
-        else:
-            return  # this last one it's maybe redundant as it is the last call in the constructor
 
     def set_path(self, path):
         """Set the path for the corrector"""
@@ -137,7 +134,6 @@
         self.image_width = image_properties[1]
         self.image_channels = image_properties[2]
 
-<<<<<<< HEAD
     # NOTE: we could use an implicit version (correct_config already stored as member)
     # but in this implementation we force explicit (argument required) call to load_configuration()
     def load_configuration(self, correct_config=None):
@@ -168,33 +164,6 @@
             Console.info(
                 "Camera not included in correct_images.yaml. No",
                 "processing will be done for this camera.",
-=======
-        if self.correct_config is not None:
-            """Load general configuration parameters"""
-            self.correction_method = self.correct_config.method
-            if self.correction_method == "colour_correction":
-                if self.correct_config.color_correction is None:
-                    Console.error(
-                        "No color correction parameters found in the config file"
-                    )
-                    Console.error("Please populate the color_correction section")
-                    Console.quit("Malformed correct_images.yaml file")
-                self.distance_metric = (
-                    self.correct_config.color_correction.distance_metric
-                )
-                self.distance_path = self.correct_config.color_correction.metric_path
-                self.altitude_max = self.correct_config.color_correction.altitude_max
-                self.altitude_min = self.correct_config.color_correction.altitude_min
-                self.smoothing = self.correct_config.color_correction.smoothing
-                self.window_size = self.correct_config.color_correction.window_size
-                self.outlier_rejection = (
-                    self.correct_config.color_correction.outlier_reject
-                )
-            self.cameraconfigs = self.correct_config.configs.camera_configs
-            self.undistort = self.correct_config.output_settings.undistort_flag
-            self.output_format = (
-                self.correct_config.output_settings.compression_parameter
->>>>>>> ec83348d
             )
             return
         else:
@@ -220,38 +189,15 @@
         # Create output directories and needed attributes
         self.create_output_directories()
 
-<<<<<<< HEAD
         # Define basic filepaths
         if self.correction_method == "colour_correction":
-            self.attenuation_params_filepath = (
-                Path(self.attenuation_parameters_folder) / "attenuation_parameters.npy"
-            )
-            self.correction_gains_filepath = (
-                Path(self.attenuation_parameters_folder) / "correction_gains.npy"
-            )
-            self.corrected_mean_filepath = (
-                Path(self.attenuation_parameters_folder) / "image_corrected_mean.npy"
-            )
-            self.corrected_std_filepath = (
-                Path(self.attenuation_parameters_folder) / "image_corrected_std.npy"
-            )
-            self.raw_mean_filepath = (
-                Path(self.attenuation_parameters_folder) / "image_raw_mean.npy"
-            )
-            self.raw_std_filepath = (
-                Path(self.attenuation_parameters_folder) / "image_raw_std.npy"
-            )
-=======
-            # Define basic filepaths
-            if self.correction_method == "colour_correction":
-                p = Path(self.attenuation_parameters_folder)
-                self.attenuation_params_filepath = p / "attenuation_parameters.npy"
-                self.correction_gains_filepath = p / "correction_gains.npy"
-                self.corrected_mean_filepath = p / "image_corrected_mean.npy"
-                self.corrected_std_filepath = p / "image_corrected_std.npy"
-                self.raw_mean_filepath = p / "image_raw_mean.npy"
-                self.raw_std_filepath = p / "image_raw_std.npy"
->>>>>>> ec83348d
+            p = Path(self.attenuation_parameters_folder)
+            self.attenuation_params_filepath = p / "attenuation_parameters.npy"
+            self.correction_gains_filepath = p / "correction_gains.npy"
+            self.corrected_mean_filepath = p / "image_corrected_mean.npy"
+            self.corrected_std_filepath = p / "image_corrected_std.npy"
+            self.raw_mean_filepath = p / "image_raw_mean.npy"
+            self.raw_std_filepath = p / "image_raw_std.npy"
 
         # Define image loader
         # Use default loader
@@ -471,7 +417,6 @@
     def get_imagelist(self):
         """Generate list of source images"""
 
-<<<<<<< HEAD
         # Store a copy of the currently stored image list in the Corrector object
         _original_image_list = self.camera_image_list
         _original_altitude_list = self.altitude_list
@@ -480,8 +425,6 @@
         self.camera_image_list = []
         self.altitude_list = []
 
-=======
->>>>>>> ec83348d
         # If using colour_correction, we need to read in the navigation
         if self.correction_method == "colour_correction":
             if self.distance_path == "json_renav_*":
@@ -829,11 +772,8 @@
 
                 # Load the distance matrix
                 if not self.depth_map_list:
-<<<<<<< HEAD
                     # TODO: Show the depth_map creation
                     # if self.depth_map_list is None:
-=======
->>>>>>> ec83348d
                     # Generate matrices on the fly
                     Console.warn("Generating distance matrix ON THE FLY")
                     distance = distance_vector[i]
