# -*- coding: utf-8 -*-
"""
Copyright (c) 2020, University of Southampton
All rights reserved.
Licensed under the BSD 3-Clause License.
See LICENSE.md file in the project root for full license information.
"""

import numpy as np


def pixel_stat(
<<<<<<< HEAD
    bayer_img,
    bayer_img_mean,
    bayer_img_std,
    target_mean,
    target_std,
):
=======
    bayer_img: np.ndarray,
    bayer_img_mean: np.ndarray,
    bayer_img_std: np.ndarray,
    target_mean: float,
    target_std: float,
) -> np.ndarray:
>>>>>>> 9bdde7b7
    """Generate target stats for images

    Parameters
    -----------
    img : numpy.ndarray
        image data to be corrected for target stats
    img_mean : np.ndarray
        current image mean
    img_std : np.ndarray
        current image std
    target_mean : float
        desired mean in 0-100 scale
    target_std : float
        desired std in 0-100 scale

    Returns
    -------
    numpy.ndarray
        Corrected image
    """

    # target_mean and target std should be given in 0 - 100 scale
    target_mean_unitary = target_mean / 100.0
    target_std_unitary = target_std / 100.0
    ret = (
        bayer_img - bayer_img_mean
    ) / bayer_img_std * target_std_unitary + target_mean_unitary
    ret = np.clip(ret, 0, 1)
    return ret<|MERGE_RESOLUTION|>--- conflicted
+++ resolved
@@ -10,21 +10,12 @@
 
 
 def pixel_stat(
-<<<<<<< HEAD
-    bayer_img,
-    bayer_img_mean,
-    bayer_img_std,
-    target_mean,
-    target_std,
-):
-=======
     bayer_img: np.ndarray,
     bayer_img_mean: np.ndarray,
     bayer_img_std: np.ndarray,
     target_mean: float,
     target_std: float,
 ) -> np.ndarray:
->>>>>>> 9bdde7b7
     """Generate target stats for images
 
     Parameters
