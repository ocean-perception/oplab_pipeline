# -*- coding: utf-8 -*-
"""
Copyright (c) 2020, University of Southampton
All rights reserved.
Licensed under the BSD 3-Clause License.
See LICENSE.md file in the project root for full license information.
"""


import argparse
import os
import string
import sys
import time
from pathlib import Path

import imageio

from correct_images import corrections
from correct_images.corrector import Corrector
from correct_images.parser import CorrectConfig
from oplab import (
    CameraSystem,
    Console,
    Mission,
    get_config_folder,
    get_processed_folder,
    get_raw_folder,
)


# Main function
def main(args=None):
    # enable VT100 Escape Sequence for WINDOWS 10 for Console outputs
    # https://stackoverflow.com/questions/16755142/how-to-make-win32-console-recognize-ansi-vt100-escape-sequences # noqa
    os.system("")
    Console.banner()
    Console.info("Running correct_images version " + str(Console.get_version()))

    parser = argparse.ArgumentParser()
    subparsers = parser.add_subparsers()

    # subparser correct
    subparser_correct = subparsers.add_parser(
        "correct",
        help="Correct images for attenuation / distortion / gamma and debayering",  # noqa
    )
    subparser_correct.add_argument("path", help="Path to raw directory till dive.")
    subparser_correct.add_argument(
        "-F",
        "--Force",
        dest="force",
        action="store_true",
        help="Force overwrite if correction parameters already exist.",
    )
    subparser_correct.add_argument(
        "--suffix",
        dest="suffix",
        default="",
        help="Expected suffix for correct_images configuration and output folders.",
    )
    subparser_correct.set_defaults(func=call_correct)

    # subparser parse
    subparser_parse = subparsers.add_parser(
        "parse", help="Compute the correction parameters"
    )
    subparser_parse.add_argument("path", help="Path to raw directory till dive.")
    subparser_parse.add_argument(
        "-F",
        "--Force",
        dest="force",
        action="store_true",
        help="Force overwrite if correction parameters already exist.",
    )
    subparser_parse.add_argument(
        "--suffix",
        dest="suffix",
        default="",
        help="Expected suffix for correct_images configuration and output folders.",
    )
    subparser_parse.set_defaults(func=call_parse)

    # subparser process
    subparser_process = subparsers.add_parser(
        "process", help="Process image correction"
    )
    subparser_process.add_argument("path", help="Path to raw directory till dive.")
    subparser_process.add_argument(
        "-F",
        "--Force",
        dest="force",
        action="store_true",
        help="Force overwrite if correction parameters already exist.",
    )
    subparser_process.add_argument(
        "--suffix",
        dest="suffix",
        default="",
        help="Expected suffix for correct_images configuration and output folders.",
    )
    subparser_process.set_defaults(func=call_process)

    # subparser rescale image
    subparser_rescale = subparsers.add_parser(
        "rescale", help="Rescale processed images"
    )
    subparser_rescale.add_argument("path", help="Path to raw folder")
    subparser_rescale.add_argument(
        "--suffix",
        dest="suffix",
        default="",
        help="Expected suffix for correct_images configuration and output folders.",
    )
    subparser_rescale.set_defaults(func=call_rescale)

    if len(sys.argv) == 1 and args is None:
        # Show help if no args provided
        parser.print_help(sys.stderr)
    elif len(sys.argv) == 2 and not sys.argv[1] == "-h":
        args = parser.parse_args(["correct", sys.argv[1]])
        print(args)
        if hasattr(args, "func"):
            args.func(args)
    else:
        args = parser.parse_args()

        # Check suffix is only text, digits, dash and underscores
        allowed_chars = string.ascii_letters+ "-" + "_" + string.digits
        if all([c in allowed_chars for c in args.suffix]):
            args.func(args)
        else:
            Console.error("Suffix must only contain letters, digits, dash and underscores")


def call_parse(args):
    """Perform parsing of configuration yaml files and generate image
    correction parameters

    Parameters
    -----------
    args : parse_args object
        User provided arguments for path of source images
    """

    path = Path(args.path).resolve()

    time_string = time.strftime("%Y%m%d_%H%M%S", time.localtime())
    Console.set_logging_file(
        get_processed_folder(path)
        / ("log/" + time_string + "_correct_images_parse.log")
    )

    correct_config, camerasystem = load_configuration_and_camera_system(path, args.suffix)

    for camera in camerasystem.cameras:
        Console.info("Parsing for camera", camera.name)

        if len(camera.image_list) == 0:
            Console.info("No images found for the camera at the path provided...")
            continue
        else:
            corrector = Corrector(args.force, args.suffix, camera, correct_config, path)
            if corrector.camera_found:
                corrector.parse()

    Console.info(
        "Parse completed for all cameras. Please run process to develop ",
        "corrected images...",
    )


def call_process(args):
    """Perform processing on source images using correction parameters
    generated in parse and outputs corrected images

    Parameters
    -----------
    args : parse_args object
        User provided arguments for path of source images
    """

    path = Path(args.path).resolve()

    time_string = time.strftime("%Y%m%d_%H%M%S", time.localtime())
    Console.set_logging_file(
        get_processed_folder(path)
        / ("log/" + time_string + "_correct_images_process.log")
    )

    correct_config, camerasystem = load_configuration_and_camera_system(path, args.suffix)

    for camera in camerasystem.cameras:
        Console.info("Processing for camera", camera.name)

        if len(camera.image_list) == 0:
            Console.info("No images found for the camera at the path provided...")
            continue
        else:
            corrector = Corrector(args.force, args.suffix, camera, correct_config, path)
            if corrector.camera_found:
                corrector.process()
    Console.info("Process completed for all cameras...")


def call_correct(args):
    """Perform parse and process in one go. Can be used for small datasets

    Parameters
    -----------
    args : parse_args object
        User provided arguments for path of source images
    """
    call_parse(args)
    call_process(args)


def call_rescale(args):
    path = Path(args.path).resolve()

    time_string = time.strftime("%Y%m%d_%H%M%S", time.localtime())
    Console.set_logging_file(
        get_processed_folder(path)
        / ("log/" + time_string + "_correct_images_rescale.log")
    )

    correct_config, camerasystem = load_configuration_and_camera_system(path, args.suffix)

    # install freeimage plugins if not installed
    imageio.plugins.freeimage.download()

    if correct_config.camerarescale is None:
        Console.error("Camera rescale configuration not found")
        Console.error("Please populate the correct_images.yaml file with a rescale configuration")
        Console.quit("Malformed correct_images.yaml file")

    # obtain parameters for rescale from correct_config
    rescale_cameras = correct_config.camerarescale.rescale_cameras

    for camera in rescale_cameras:
        corrections.rescale_camera(path, camerasystem, camera)
    Console.info("Rescaling completed for all cameras ...")


def load_configuration_and_camera_system(path, suffix=None):
    """Generate correct_config and camera system objects from input config
    yaml files

    Parameters
    -----------
    path : Path
        User provided Path of source images
    """

    # resolve paths to raw, processed and config folders
    path_raw_folder = get_raw_folder(path)
    path_config_folder = get_config_folder(path)

    # resolve path to mission.yaml
    path_mission = path_raw_folder / "mission.yaml"

    # find mission and correct_images yaml files
    if path_mission.exists():
        Console.info("File mission.yaml found at", path_mission)
    else:
        Console.quit("File mission.yaml file not found at", path_raw_folder)

    acfr_std_camera_file = "auv_nav/default_yaml/ts1/SSK17-01/camera.yaml"
    sx3_camera_file = "auv_nav/default_yaml/ae2000/YK17-23C/camera.yaml"
    biocam_camera_file = "auv_nav/default_yaml/as6/DY109/camera.yaml"
    biocam4000_15c_camera_file = "auv_nav/default_yaml/alr/jc220/camera.yaml"
    hybis_camera_file = "auv_nav/default_yaml/hybis/camera.yaml"
    ntnu_camera_file = "auv_nav/default_yaml/ntnu_stereo/tautra21/camera.yaml"
    rosbag_extracted_camera_file = (
        "auv_nav/default_yaml/rosbag/grassmap/camera.yaml"
    )

<<<<<<< HEAD
    # resolve path to camera.yaml file
    camera_yaml_raw_path = path_raw_folder / "camera.yaml"
    camera_yaml_config_path = path_config_folder / "camera.yaml"
=======
    acfr_std_correct_config_file = (
        "correct_images/default_yaml/acfr/correct_images.yaml"
    )
    sx3_std_correct_config_file = (
        "correct_images/default_yaml/sx3/correct_images.yaml"
    )
    biocam_std_correct_config_file = (
        "correct_images/default_yaml/biocam/correct_images.yaml"
    )
    biocam4000_15c_std_correct_config_file = (
        "correct_images/default_yaml/biocam4000_15c/correct_images.yaml"
    )
    hybis_std_correct_config_file = (
        "correct_images/default_yaml/hybis/correct_images.yaml"
    )
    ntnu_std_correct_config_file = (
        "correct_images/default_yaml/ntnu_stereo/correct_images.yaml"
    )
    rosbag_extracted_images_std_correct_config_file = (
        "correct_images/default_yaml/rosbag_extracted_images/correct_images.yaml"
    )
>>>>>>> dd3ad5a8

    camera_yaml_path = None
    default_file_path_correct_config = None

<<<<<<< HEAD
    if not camera_yaml_raw_path.exists() and not camera_yaml_config_path.exists():
        Console.info(
            "Not found camera.yaml file in /raw folder...Using default ",
            "camera.yaml file...",
        )
        # find out default yaml paths
        root = Path(__file__).resolve().parents[1]

        acfr_std_camera_file = "auv_nav/default_yaml/ts1/SSK17-01/camera.yaml"
        sx3_camera_file = "auv_nav/default_yaml/ae2000/YK17-23C/camera.yaml"
        biocam_camera_file = "auv_nav/default_yaml/as6/DY109/camera.yaml"
        biocam4000_15c_camera_file = "auv_nav/default_yaml/alr/jc220/camera.yaml"
        hybis_camera_file = "auv_nav/default_yaml/hybis/camera.yaml"
        ntnu_camera_file = "auv_nav/default_yaml/ntnu_stereo/tautra21/camera.yaml"
        rosbag_camera_file = "auv_nav/default_yaml/rosbag/grassmap/camera.yaml"
=======
    # load mission parameters
    mission = Mission(path_mission)
>>>>>>> dd3ad5a8

    # find out default yaml paths
    root = Path(__file__).resolve().parents[1]

    if mission.image.format == "acfr_standard":
        camera_yaml_path = root / acfr_std_camera_file
        default_file_path_correct_config = root / acfr_std_correct_config_file
    elif mission.image.format == "seaxerocks_3":
        camera_yaml_path = root / sx3_camera_file
        default_file_path_correct_config = root / sx3_std_correct_config_file
    elif mission.image.format == "biocam":
        camera_yaml_path = root / biocam_camera_file
        default_file_path_correct_config = root / biocam_std_correct_config_file
    elif mission.image.format == "biocam4000_15c":
        camera_yaml_path = root / biocam4000_15c_camera_file
        default_file_path_correct_config = (
            root / biocam4000_15c_std_correct_config_file
        )
    elif mission.image.format == "hybis":
        camera_yaml_path = root / hybis_camera_file
        default_file_path_correct_config = root / hybis_std_correct_config_file
    elif mission.image.format == "ntnu_stereo":
        camera_yaml_path = root / ntnu_camera_file
        default_file_path_correct_config = root / ntnu_std_correct_config_file
    elif mission.image.format == "rosbag_extracted_images":
        camera_yaml_path = root / rosbag_extracted_camera_file
        default_file_path_correct_config = (
            root / rosbag_extracted_images_std_correct_config_file
        )
<<<<<<< HEAD
        ntnu_std_correct_config_file = (
            "correct_images/default_yaml/ntnu_stereo/correct_images.yaml"
        )
        rosbag_std_correct_config_file = (
            "correct_images/default_yaml/rosbag/correct_images.yaml"
        )

        Console.info("Image format:", mission.image.format)

        if mission.image.format == "acfr_standard":
            camera_yaml_path = root / acfr_std_camera_file
            default_file_path_correct_config = root / acfr_std_correct_config_file
        elif mission.image.format == "seaxerocks_3":
            camera_yaml_path = root / sx3_camera_file
            default_file_path_correct_config = root / sx3_std_correct_config_file
        elif mission.image.format == "biocam":
            camera_yaml_path = root / biocam_camera_file
            default_file_path_correct_config = root / biocam_std_correct_config_file
        elif mission.image.format == "biocam4000_15c":
            camera_yaml_path = root / biocam4000_15c_camera_file
            default_file_path_correct_config = (
                root / biocam4000_15c_std_correct_config_file
            )
        elif mission.image.format == "hybis":
            camera_yaml_path = root / hybis_camera_file
            default_file_path_correct_config = root / hybis_std_correct_config_file
        elif mission.image.format == "ntnu_stereo":
            camera_yaml_path = root / ntnu_camera_file
            default_file_path_correct_config = root / ntnu_std_correct_config_file
        elif mission.image.format == "rosbag":
            camera_yaml_path = root / rosbag_camera_file
            default_file_path_correct_config = root / rosbag_std_correct_config_file
            camera_yaml_path.copy(camera_yaml_config_path)
            Console.info("Copied camera.yaml file to config folder. Please edit it.")
            Console.info("The file is located at", camera_yaml_config_path)
        else:
            Console.quit(
                "Image system in camera.yaml does not match with mission.yaml",
                "Provide correct camera.yaml in /raw folder... ",
            )
    elif camera_yaml_raw_path.exists() and not camera_yaml_config_path.exists():
        Console.info("Found camera.yaml file in /raw folder")
        camera_yaml_path = camera_yaml_raw_path
    elif not camera_yaml_raw_path.exists() and camera_yaml_config_path.exists():
        Console.info("Found camera.yaml file in /config folder")
        camera_yaml_path = camera_yaml_config_path
    elif camera_yaml_raw_path.exists() and camera_yaml_config_path.exists():
        Console.info("Found camera.yaml both in /raw and in /config folder")
        Console.info("Using camera.yaml from /config folder")
        camera_yaml_path = camera_yaml_config_path
    else:
        Console.quit(
            "rosbag image type requires a camera.yaml file in /config folder",
            "Please provide camera.yaml file in /config folder",
        )
=======
    else:
        Console.quit(
            "Image system in camera.yaml does not match with mission.yaml",
            "Provide correct camera.yaml in /raw folder... ",
        )

    # resolve path to camera.yaml file
    expected_camera_yaml_path = path_raw_folder / "camera.yaml"
    if not expected_camera_yaml_path.exists():
        Console.info(
            "Not found camera.yaml file in /raw folder...Using default ",
            "camera.yaml file...",
        )
    else:
        Console.info("Found camera.yaml file in /raw folder...")
        camera_yaml_path = expected_camera_yaml_path
>>>>>>> dd3ad5a8

    # instantiate the camera system and setup cameras from mission and
    # config files / auv_nav
    camera_system = CameraSystem(camera_yaml_path, path_raw_folder)
    if camera_system.camera_system != mission.image.format:
        Console.quit(
            "Image system in camera.yaml does not match with mission.yaml",
            "Provide correct camera.yaml in /raw folder",
        )

    # check for correct_config yaml path
    path_correct_images = None
    if suffix == "" or suffix is None:
        path_correct_images = path_config_folder / "correct_images.yaml"
    else:
        path_correct_images = path_config_folder / ("correct_images_" + suffix + ".yaml")
    if path_correct_images.exists():
        Console.info(
            "Configuration file correct_images.yaml file found at", path_correct_images,
        )
    else:
        default_file_path_correct_config.copy(path_correct_images)
        Console.warn(
            "Configuration file not found, copying a default one at",
            path_correct_images,
        )

    # load parameters from correct_config.yaml
    correct_config = CorrectConfig(path_correct_images)
    return correct_config, camera_system


if __name__ == "__main__":
    main()<|MERGE_RESOLUTION|>--- conflicted
+++ resolved
@@ -264,49 +264,18 @@
         Console.info("File mission.yaml found at", path_mission)
     else:
         Console.quit("File mission.yaml file not found at", path_raw_folder)
-
-    acfr_std_camera_file = "auv_nav/default_yaml/ts1/SSK17-01/camera.yaml"
-    sx3_camera_file = "auv_nav/default_yaml/ae2000/YK17-23C/camera.yaml"
-    biocam_camera_file = "auv_nav/default_yaml/as6/DY109/camera.yaml"
-    biocam4000_15c_camera_file = "auv_nav/default_yaml/alr/jc220/camera.yaml"
-    hybis_camera_file = "auv_nav/default_yaml/hybis/camera.yaml"
-    ntnu_camera_file = "auv_nav/default_yaml/ntnu_stereo/tautra21/camera.yaml"
-    rosbag_extracted_camera_file = (
-        "auv_nav/default_yaml/rosbag/grassmap/camera.yaml"
-    )
-
-<<<<<<< HEAD
+        
+    # load mission parameters
+    mission = Mission(path_mission)
+
     # resolve path to camera.yaml file
     camera_yaml_raw_path = path_raw_folder / "camera.yaml"
     camera_yaml_config_path = path_config_folder / "camera.yaml"
-=======
-    acfr_std_correct_config_file = (
-        "correct_images/default_yaml/acfr/correct_images.yaml"
-    )
-    sx3_std_correct_config_file = (
-        "correct_images/default_yaml/sx3/correct_images.yaml"
-    )
-    biocam_std_correct_config_file = (
-        "correct_images/default_yaml/biocam/correct_images.yaml"
-    )
-    biocam4000_15c_std_correct_config_file = (
-        "correct_images/default_yaml/biocam4000_15c/correct_images.yaml"
-    )
-    hybis_std_correct_config_file = (
-        "correct_images/default_yaml/hybis/correct_images.yaml"
-    )
-    ntnu_std_correct_config_file = (
-        "correct_images/default_yaml/ntnu_stereo/correct_images.yaml"
-    )
-    rosbag_extracted_images_std_correct_config_file = (
-        "correct_images/default_yaml/rosbag_extracted_images/correct_images.yaml"
-    )
->>>>>>> dd3ad5a8
 
     camera_yaml_path = None
     default_file_path_correct_config = None
 
-<<<<<<< HEAD
+
     if not camera_yaml_raw_path.exists() and not camera_yaml_config_path.exists():
         Console.info(
             "Not found camera.yaml file in /raw folder...Using default ",
@@ -322,40 +291,22 @@
         hybis_camera_file = "auv_nav/default_yaml/hybis/camera.yaml"
         ntnu_camera_file = "auv_nav/default_yaml/ntnu_stereo/tautra21/camera.yaml"
         rosbag_camera_file = "auv_nav/default_yaml/rosbag/grassmap/camera.yaml"
-=======
-    # load mission parameters
-    mission = Mission(path_mission)
->>>>>>> dd3ad5a8
-
-    # find out default yaml paths
-    root = Path(__file__).resolve().parents[1]
-
-    if mission.image.format == "acfr_standard":
-        camera_yaml_path = root / acfr_std_camera_file
-        default_file_path_correct_config = root / acfr_std_correct_config_file
-    elif mission.image.format == "seaxerocks_3":
-        camera_yaml_path = root / sx3_camera_file
-        default_file_path_correct_config = root / sx3_std_correct_config_file
-    elif mission.image.format == "biocam":
-        camera_yaml_path = root / biocam_camera_file
-        default_file_path_correct_config = root / biocam_std_correct_config_file
-    elif mission.image.format == "biocam4000_15c":
-        camera_yaml_path = root / biocam4000_15c_camera_file
-        default_file_path_correct_config = (
-            root / biocam4000_15c_std_correct_config_file
-        )
-    elif mission.image.format == "hybis":
-        camera_yaml_path = root / hybis_camera_file
-        default_file_path_correct_config = root / hybis_std_correct_config_file
-    elif mission.image.format == "ntnu_stereo":
-        camera_yaml_path = root / ntnu_camera_file
-        default_file_path_correct_config = root / ntnu_std_correct_config_file
-    elif mission.image.format == "rosbag_extracted_images":
-        camera_yaml_path = root / rosbag_extracted_camera_file
-        default_file_path_correct_config = (
-            root / rosbag_extracted_images_std_correct_config_file
-        )
-<<<<<<< HEAD
+
+        acfr_std_correct_config_file = (
+            "correct_images/default_yaml/acfr/correct_images.yaml"
+        )
+        sx3_std_correct_config_file = (
+            "correct_images/default_yaml/sx3/correct_images.yaml"
+        )
+        biocam_std_correct_config_file = (
+            "correct_images/default_yaml/biocam/correct_images.yaml"
+        )
+        biocam4000_15c_std_correct_config_file = (
+            "correct_images/default_yaml/biocam4000_15c/correct_images.yaml"
+        )
+        hybis_std_correct_config_file = (
+            "correct_images/default_yaml/hybis/correct_images.yaml"
+        )
         ntnu_std_correct_config_file = (
             "correct_images/default_yaml/ntnu_stereo/correct_images.yaml"
         )
@@ -411,24 +362,6 @@
             "rosbag image type requires a camera.yaml file in /config folder",
             "Please provide camera.yaml file in /config folder",
         )
-=======
-    else:
-        Console.quit(
-            "Image system in camera.yaml does not match with mission.yaml",
-            "Provide correct camera.yaml in /raw folder... ",
-        )
-
-    # resolve path to camera.yaml file
-    expected_camera_yaml_path = path_raw_folder / "camera.yaml"
-    if not expected_camera_yaml_path.exists():
-        Console.info(
-            "Not found camera.yaml file in /raw folder...Using default ",
-            "camera.yaml file...",
-        )
-    else:
-        Console.info("Found camera.yaml file in /raw folder...")
-        camera_yaml_path = expected_camera_yaml_path
->>>>>>> dd3ad5a8
 
     # instantiate the camera system and setup cameras from mission and
     # config files / auv_nav
