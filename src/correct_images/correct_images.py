--- conflicted
+++ resolved
@@ -65,17 +65,7 @@
     subparser_parse = subparsers.add_parser(
         "parse", help="Compute the correction parameters"
     )
-
-    #   subparser_parse.add_argument("path", help="Path to raw directory till dive.")
-
-    subparser_parse.add_argument(
-        "path",
-        #        default=".",
-        nargs="+",
-        help="Folderpath where the (raw) input data is. Needs to be a \
-        subfolder of 'raw' and contain the mission.yaml configuration file.",
-    )
-
+    subparser_parse.add_argument("path", help="Path to raw directory till dive.")
     subparser_parse.add_argument(
         "-F",
         "--Force",
@@ -153,80 +143,13 @@
         User provided arguments for path of source images
     """
 
-    # Now args.path is a list of paths (str / os.PathLike objects)
-    path_list = [Path(path).resolve() for path in args.path]
-    if len(path_list) == 1:
-        path = path_list[0]
-        Console.info("Single path provided, normal single dive mode...")
-    else:
-        Console.warn(
-            "Multiple paths provided [{}]. Checking each path...".format(len(path_list))
-        )
-        for path in path_list:
-            # chec if path is valid
-            if not path.exists():
-                Console.error("Path", path, "does not exist! Exiting...")  # quit
-                sys.exit(1)
-            else:
-                Console.info("\t", path, " [OK]")
-
-    # Populating the configuration and camerasystem lists for each dive path
-    correct_config_list, camerasystem_list = zip(
-        *[load_configuration_and_camera_system(path) for path in path_list]
-    )
-<<<<<<< HEAD
-    # Let's check that both lists have the same length and are not empty
-    if len(correct_config_list) != len(camerasystem_list):
-        Console.error("Number of [camerasystem] and [configuration] differ!")
-        sys.exit(1)
-    if len(correct_config_list) == 0:
-        Console.error("No valid camerasystem/configuration found!")
-        sys.exit(1)
-
-    # When in multidive mode, check if all camerasystem are the same. For this we test camera_system.camera_system
-    if (
-        len(camerasystem_list) > 1
-    ):  # this test is still valid for single dive mode, so we could remove this if
-        camera_system = camerasystem_list[0]
-        for (
-            cs
-        ) in (
-            camerasystem_list
-        ):  # the first entry will be repeated, no problem with that
-            # TODO: use the ENABLED cameras from config.yaml AND the defined camera system from camera.yaml
-            # TODO: Extend is_equivalent() method allowing checking cameras in different orders
-            # WARNING: We decide not to use equivalent() here, because it is not robust enough. Enforce same camera order
-            if not camera_system.camera_system == cs.camera_system:
-                Console.error("Camera systems differ!")
-                Console.error(
-                    "\tFirst camera system (reference) ", camera_system.camera_system
-                )
-                Console.error("\tWrong camera system (current)   ", cs.camera_system)
-                sys.exit(1)
-        Console.warn("Camera systems are the same for all dives.")  # so far so good
-
-    # Check if the correct_config_lists elements are the same (equivalent)
-    if len(correct_config_list) > 1:
-        correct_config = correct_config_list[0]
-        for cc in correct_config_list:
-            # Check if the relevant fields of the configuration are the same
-            if not correct_config.is_equivalent(cc):
-                Console.error("Configurations [correct_config] do not match!")
-                sys.exit(1)
-        Console.warn("Configurations are equivalent for all dives.")
-
-    camerasystem = camerasystem_list[
-        0
-    ]  # we peek at the first entry and use it as template for all dives
-    for camera in camerasystem.cameras:
-        Console.info("Parsing for camera", camera.name)
-        # Create a Corrector object for each camera with empty configuration
-        # The configuration and the paths will be populated later on a per-dive basis
-        corrector = Corrector(args.force, camera, correct_config=None)
-        corrector.parse(
-            path_list, correct_config_list
-        )  # call new list-compatible implementation of parse()
-=======
+    path = Path(args.path).resolve()
+
+    time_string = time.strftime("%Y%m%d_%H%M%S", time.localtime())
+    Console.set_logging_file(
+        get_processed_folder(path)
+        / ("log/" + time_string + "_correct_images_parse.log")
+    )
 
     correct_config, camerasystem = load_configuration_and_camera_system(path, args.suffix)
 
@@ -240,7 +163,6 @@
             corrector = Corrector(args.force, args.suffix, camera, correct_config, path)
             if corrector.camera_found:
                 corrector.parse()
->>>>>>> 017a5f36
 
     Console.info(
         "Parse completed for all cameras. Please run process to develop ",
