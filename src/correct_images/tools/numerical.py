# -*- coding: utf-8 -*-
"""
Copyright (c) 2020, University of Southampton
All rights reserved.
Licensed under the BSD 3-Clause License.
See LICENSE.md file in the project root for full license information.
"""

import datetime
import math
from typing import Tuple

import numba as nb
import numpy as np
from numba import njit, prange
from tqdm import trange

from ..loaders import default


class RunningMeanStd:
    __slots__ = ["_mean", "mean2", "_std", "count", "clipping_max"]

    def __init__(self, dimensions, clipping_max=0.95):
        """Class to compute the mean of a dataset incrementally."""
        self._mean = np.zeros(dimensions, dtype=np.float32).squeeze()
        self.mean2 = np.zeros(dimensions, dtype=np.float32).squeeze()
        self._std = np.zeros(dimensions, dtype=np.float32).squeeze()
        self.count = 0
        self.clipping_max = clipping_max

    def compute(self, image):
        """Update the mean with a new image."""
        self.count += 1

        image = np.squeeze(image)
        # Clipping image to mean if above threshold:
        #  - Need to reshape to 1-D array view
        mean_1d_view = self._mean.ravel()
        image_1d_view = image.ravel()
        image_1d_view[image_1d_view > self.clipping_max] = mean_1d_view[
            image_1d_view > self.clipping_max
        ]
        # remove size:1 dimension from mean using squeeze
        delta = image - self._mean
        self._mean += delta / self.count
        self.mean2 += delta * (image - self._mean)

    @property
    def mean(self):
        """Get the mean of the current batch."""
        if self.count > 1:
            return self._mean
        else:
            return None

    @property
    def std(self):
        """Get the standard deviation of the current batch."""
        if self.count > 1:
            self._std = np.sqrt(self.mean2 / self.count)
            self._std[self._std < 1e-6] = 1e-6
            return self._std
        else:
            return None


def running_mean_std(
    file_list, loader=default.loader, width=None, height=None, ignore_zeroes=False
):
    """Compute running mean and std of a list of image filenames

    Parameters
    ----------
    file_list : list
        List of image filenames. Can be list of str or list of Path
    loader : function
        Function to read one filename into a numpy array

    Returns
    -------
    (np.ndarray, np.ndarray)
        Mean and std arrays
    """
    count = 0
    tmp = None
    if width is not None and height is not None:
        tmp = loader(file_list[0], width, height)
    else:
        tmp = loader(file_list[0])
    dimensions = tmp.shape

    mean = np.zeros(dimensions, dtype=np.float32)
    mean2 = np.zeros(dimensions, dtype=np.float32)
    std = np.zeros(dimensions, dtype=np.float32)

    for item in file_list:
        if width is not None and height is not None:
            value = loader(item, width, height).astype(np.float32)
        else:
            value = loader(item).astype(np.float32)
        if ignore_zeroes:
            value[value == 0] = mean[value == 0]
        count += 1
        delta = value - mean
        mean += delta / count
        delta2 = value - mean
        mean2 += delta * delta2
    if count > 1:
        std = np.sqrt(mean2 / count)
    return mean, std


def median_array(data: np.ndarray) -> np.ndarray:
    """Compute the median of an array"""
    # print("median_array", data.shape)
    if len(data.shape) == 3:
        # Monochrome
        return np.median(data, axis=0)
    elif len(data.shape) == 4:
        # Colour
        [n, a, b, c] = data.shape
        median_array = np.zeros((a, b, c), dtype=np.float32)
        for c in range(data.shape[3]):
            median_array[:, :, c] = np.median(data[:, :, :, c], axis=0)
        return median_array


@njit
def mean_std_array(data: np.ndarray) -> Tuple[np.ndarray, np.ndarray]:
    """Compute the mean and std of an array"""
    # print("mean_std_array", data.shape)
    n = data.shape[0]
    a = data.shape[1]
    b = 1

    if len(data.shape) > 2:
        b = data.shape[2]

    mean_array = np.zeros((a, b), dtype=np.float32)
    std_array = np.zeros((a, b), dtype=np.float32)

    # Welford's online algorithm
    # https://en.wikipedia.org/wiki/Algorithms_for_calculating_variance
    for i in range(a):
        for j in range(b):
            mean = 0.0
            mean_sq = 0.0
            for k in range(n):
                count = k + 1
                new_value = data[k, i, j]
                # new_value = data[k, i]
                delta = new_value - mean
                mean += delta / count
                delta2 = new_value - mean
                mean_sq += delta * delta2
            mean_array[i, j] = mean
            std_array[i, j] = math.sqrt(mean_sq / n)
    return mean_array, std_array


# calculate the mean and std of an image
def mean_std(data, calculate_std=True):
    """Compute mean and std for image intensities and distance values

    Parameters
    -----------
    data : numpy.ndarray
        data series
    calculate_std : bool
        denotes to compute std along with mean

    Returns
    --------
    numpy.ndarray
        mean and std of input image
    """

    mean_array, std_array = mean_std_array(data)
    if calculate_std:
        return mean_array, std_array
    else:
        return mean_array


@nb.jit(
<<<<<<< HEAD
    nb.types.UniTuple(nb.float32, 2)(nb.float32[:], nb.int64, nb.float64, nb.int64),
=======
    nb.types.UniTuple(nb.float64, 2)(nb.float32[:], nb.int64, nb.float64, nb.int64),
>>>>>>> 99961963
    fastmath=True,
    nopython=True,
)
def ransac_mean_std_1d(data, max_iterations=1000, threshold=0.1, sample_size=2):
    """Compute mean and std for image intensities using RANSAC from two points.

    Parameters
    -----------
    data : numpy.ndarray
        data series
    max_iterations : int
        Max iterations
    threshold : float
        Threshold
    sample_size : int
        Sample size

    Returns
    --------
    [float, float]
        mean and std of image intensities
    """
    iterations: int = 0
    best_error: float = np.inf
    best_inliers = np.empty(data.shape, dtype=np.float64)
    while iterations < max_iterations:
        # Get two random points
        idxs = np.random.choice(len(data), sample_size, replace=False)
        # Compute the mean with these two points
        mean = np.mean(data[idxs])
        # Compute the inliers given the threshold
        inliers_idx = np.argwhere(np.abs(data - mean) < threshold).flatten()
        inliers = np.zeros((len(inliers_idx)), dtype=data.dtype)
        for i, idx in enumerate(inliers_idx):
            inliers[i] = data[idx]
        # Compute the error
        error = np.sum(inliers - mean)
        # If the error is smaller than the best error, update the best fit
        if error < best_error:
            best_error = error
            best_inliers = inliers
        iterations += 1
    best_mean = float(best_inliers.mean())
    best_std = float(best_inliers.std())
    return best_mean, best_std


@njit(parallel=True)
def ransac_mean_std(data, max_iterations=1000, threshold=0.1, sample_size=2):
    """Compute mean and std for image intensities and distance values

    Parameters
    -----------
    data : numpy.ndarray
        data series
    calculate_std : bool
        denotes to compute std along with mean

    Returns
    --------
    numpy.ndarray
        mean and std of input image
    """
    a = data.shape[1]
    b = data.shape[2]
    c = 1
    if len(data.shape) == 4:
        c = data.shape[3]
    ret_mean = np.zeros((a, b, c), np.float64)
    ret_std = np.zeros((a, b, c), np.float64)

    for k in prange(c):
        for i in prange(a):
            for j in prange(b):
                if len(data.shape) == 4:
                    ret_mean[i, j, k], ret_std[i, j, k] = ransac_mean_std_1d(
                        data[:, i, j, k].flatten(),
                        max_iterations,
                        threshold,
                        sample_size,
                    )
                else:
                    ret_mean[i, j, k], ret_std[i, j, k] = ransac_mean_std_1d(
                        data[:, i, j].flatten(),
                        max_iterations,
                        threshold,
                        sample_size,
                    )
    return ret_mean, ret_std


def image_mean_std_trimmed(data, ratio_trimming=0.2, calculate_std=True):
    """Compute trimmed mean and std for image intensities using parallel computing

    Parameters
    -----------
    data : numpy.ndarray
        image intensities
    ratio_trimming : float
        trim ratio
    calculate_std : bool
        denotes to compute std along with mean

    Returns
    --------
    numpy.ndarray
        Trimmed mean and std
    """
    n = data.shape[0]
    a = data.shape[1]
    b = data.shape[2]
    c = 1
    if len(data.shape) == 4:
        c = data.shape[3]
    ret_mean = np.zeros((a, b, c), np.float32)
    ret_std = np.zeros((a, b, c), np.float32)

    effective_index = [list(range(0, n))]

    message = "calculating mean and std of images " + datetime.datetime.now().strftime(
        "%Y-%m-%d %H:%M:%S"
    )

    for ch in range(c):
        if ratio_trimming <= 0:
            ret_mean, ret_std = mean_std_array(data[:, :, :, ch])
            return ret_mean, ret_std

        else:
            for idx_a in trange(a, ascii=True, desc=message):
                results = [None] * b
                for idx_b in range(b):
                    results[idx_b] = calc_mean_and_std_trimmed(
                        data[effective_index, idx_a, idx_b, ch],
                        ratio_trimming,
                        calculate_std,
                    )
                ret_mean[idx_a, :, ch] = np.array(results)[:, 0]
                ret_std[idx_a, :, ch] = np.array(results)[:, 1]
    if not calculate_std:
        return ret_mean
    else:
        return ret_mean, ret_std


def calc_mean_and_std_trimmed(data, rate_trimming, calc_std=True):
    """Compute trimmed mean and std for image intensities

    Parameters
    -----------
    data : numpy.ndarray
        image intensities
    rate_trimming : float
        trim ratio
    calc_std : bool
        denotes to compute std along with mean

    Returns
    --------
    numpy.ndarray
    """

    mean = None
    std = None
    if rate_trimming <= 0:
        mean, std = mean_std_array(data)
    else:
        sorted_values = np.sort(data)
        idx_left_limit = int(len(data) * rate_trimming / 2.0)
        idx_right_limit = int(len(data) * (1.0 - rate_trimming / 2.0))
        mean = np.mean(sorted_values[idx_left_limit:idx_right_limit])
        std = np.std(sorted_values[idx_left_limit:idx_right_limit])
        # mean, std = mean_std_array(
        #    sorted_values[idx_left_limit:idx_right_limit]
        # )
    return np.array([mean, std])<|MERGE_RESOLUTION|>--- conflicted
+++ resolved
@@ -184,11 +184,7 @@
 
 
 @nb.jit(
-<<<<<<< HEAD
-    nb.types.UniTuple(nb.float32, 2)(nb.float32[:], nb.int64, nb.float64, nb.int64),
-=======
     nb.types.UniTuple(nb.float64, 2)(nb.float32[:], nb.int64, nb.float64, nb.int64),
->>>>>>> 99961963
     fastmath=True,
     nopython=True,
 )
