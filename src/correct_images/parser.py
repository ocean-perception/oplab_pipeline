<<<<<<< HEAD
# -*- coding: utf-8 -*-
"""
Copyright (c) 2020, University of Southampton
All rights reserved.
Licensed under the BSD 3-Clause License.
See LICENSE.md file in the project root for full license information.
"""

import numpy as np
import yaml

from oplab import Console


class ColourCorrection:
    """class ColourCorrection creates an object for generic colour correction
    parameters from correct_images.yaml file

    Attributes
    -----------
    distance_metric : string
        what mode of distance values will be used
    metric_path : string
        path to the file containing distance values
    altitude_max : int
        maximum permissible height for an image for use in calculating
        attenuation coefficients
    altitude_min : int
        minimum permissible height for an image for use in calculating
        attenuation coefficients
    smoothing : string
        method of sampling intensity values
    window_size : int
        control how noisy the parameters can be
    outlier_reject : bool
        flag for choosing filtering image outliers
    """

    def __init__(self, node):
        """__init__ is the constructor function

        Parameters
        -----------
        node : cdict
            dictionary object for an entry in correct_images.yaml file
        """
        self.distance_metric = node["distance_metric"]
        self.metric_path = node["metric_path"]
        self.altitude_max = node["altitude_filter"]["max_m"]
        self.altitude_min = node["altitude_filter"]["min_m"]
        self.smoothing = node["smoothing"]
        self.window_size = node["window_size"]
        self.outlier_reject = node["curve_fitting_outlier_rejection"]


class CameraConfig:
    """class Config creates an object for camera specific configuration
    parameters from correct_images.yaml file

    Attributes
    -----------
    camera_name : string
        name of camera
    imagefilelist : list
        list of paths to images provided by user
    brightness : int
        target mean for the image intensities
    contrast : int
        target std for the image intensities
    subtractors_rgb : matrix
        parameters for manual balance of images
    color_correct_matrix_rgb : matrix
        parameters for manual balance of images
    """

    def __init__(self, node):
        """__init__ is the constructor function

        Parameters
        -----------
        node : cdict
            dictionary object for an entry in correct_images.yaml file
        """

        camera_name = node["camera_name"]

        imagefilelist_parse = "none"
        imagefilelist_process = "none"
        if "image_file_list" in node:
            imagefilelist_parse = node.get("image_file_list", {}).get("parse", "none")
            imagefilelist_process = node.get("image_file_list", {}).get(
                "process", "none"
            )

        brightness = 30.0
        contrast = 3.0
        if "colour_correction" in node:
            brightness = node.get("colour_correction", {}).get("brightness", brightness)
            contrast = node.get("colour_correction", {}).get("contrast", contrast)

        subtractors_rgb = np.array([0, 0, 0])
        color_gain_matrix_rgb = np.array([[1, 0, 0], [0, 1, 0], [0, 0, 1]])
        if "manual_balance" in node:
            subtractors_rgb = node.get("manual_balance", {}).get(
                "subtractors_rgb", subtractors_rgb
            )
            color_gain_matrix_rgb = node.get("manual_balance", {}).get(
                "colour_gain_matrix_rgb", color_gain_matrix_rgb
            )

        self.camera_name = camera_name
        self.imagefilelist_parse = imagefilelist_parse
        self.imagefilelist_process = imagefilelist_process
        self.brightness = brightness
        self.contrast = contrast
        self.subtractors_rgb = subtractors_rgb
        self.color_gain_matrix_rgb = color_gain_matrix_rgb


class CameraConfigs:

    """class OutputSettings creates an object for output_settings parameters
    from the correct_images.yaml file

    Attributes
    ----------
    camera_configs : Config object
        object stores camera specific configuration parameters
    num_cameras : int
        number of cameras in the system
    """

    def __init__(self, node):
        """__init__ is the constructor function

        Parameters
        -----------
        node : cdict
            dictionary object for an entry in correct_images.yaml file
        """
        self.camera_configs = []
        self.num_cameras = len(node)
        for i in range(self.num_cameras):
            self.camera_configs.append(CameraConfig(node[i]))


class OutputSettings:

    """class OutputSettings creates an object for output_settings parameters
    from the correct_images.yaml file

    Attributes
    ----------
    undistort_flag : bool
        flag denotes if images need to be corrected for distortion
    compression_parameter : str
        output format in which images need to be saved
    """

    def __init__(self, node):

        """__init__ is the constructor function

        Parameters
        -----------
        node : cdict
            dictionary object for an entry in correct_images.yaml file
        """

        self.undistort_flag = node["undistort"]
        self.compression_parameter = node["compression_parameter"]


class RescaleImage:
    def __init__(
        self,
        camera_name,
        path,
        distance_path,
        interpolate_method,
        target_pixel_size,
        maintain_pixels,
        output_folder,
    ):

        self.camera_name = camera_name
        self.path = path
        self.distance_path = distance_path
        self.interpolate_method = interpolate_method
        self.target_pixel_size = target_pixel_size / 100
        self.maintain_pixels = maintain_pixels
        self.output_folder = output_folder


class CameraRescale:
    def __init__(self, node):
        """__init__ is the constructor function

        Parameters
        -----------
        node : cdict
            dictionary object for an entry in correct_images.yaml file
        """
        self.rescale_cameras = []
        self.num_cameras = len(node)
        for i in range(self.num_cameras):
            self.rescale_cameras.append(
                RescaleImage(
                    node[i]["camera_name"],
                    node[i]["path"],
                    node[i]["distance_path"],
                    node[i]["interpolate_method"],
                    node[i]["target_pixel_size"],
                    node[i]["maintain_pixels"],
                    node[i]["output_folder"],
                )
            )


class CorrectConfig:
    """class CorrectConfig creates an object from the correct_images.yaml file

    Attributes
    ----------
    version : str
        version of the correct_images.yaml
    method : str
        method of correction to be used
    color_correction : ColourCorrection Object
        object contains parameters for colour based corrections
    configs : CameraConfigs Object
        object contains camera specific configuration parameters
    output_settings : OutputSettings Object
        object contains parameters for output settings

    """

    def __init__(self, filename=None):

        """__init__ is the constructor function

        Parameters
        -----------
        filename : Path
            path to the correct_images.yaml file
        """

        if filename is None:
            return
        with filename.open("r") as stream:
            data = yaml.safe_load(stream)

        if "version" not in data:
            Console.error(
                "It seems you are using an older correct_images.yaml.",
                "You will have to delete it and run this software again.",
            )
            Console.error("Delete the file with:")
            Console.error("    rm ", filename)
            Console.quit("Wrong correct_images.yaml format")
        self.version = data["version"]

        valid_methods = ["manual_balance", "colour_correction"]
        self.method = data["method"]

        if self.method not in valid_methods:
            Console.quit(
                "The method requested (",
                self.method,
                ") is not supported or implemented. The valid methods",
                "are:",
                " ".join(m for m in valid_methods),
            )

        node = data["colour_correction"]
        self.color_correction = ColourCorrection(node)
        node = data["cameras"]
        self.configs = CameraConfigs(node)
        node = data["output_settings"]
        self.output_settings = OutputSettings(node)
        node = data["rescale"]
        self.camerarescale = CameraRescale(node)

    def is_equivalent(self, other):
        """is_equivalent checks if two configurations are equivalent
           We expect to match a minimum set of parameters, including the number and type of cameras.

        Parameters
        ----------
        other : CorrectConfig Object
            object to be compared to

        Returns
        -------
        bool
            True if objects are equivalent, False otherwise
        """

        # Objects are considering equivalent if these properties match
        # .method
        # .colour_correction:
        #   .distance_metric
        #   .smoothing
        #   .window_size

        if self.method != other.method:
            Console.warn("Method does not match:", self.method, " / ", other.method)
            return False

        if (
            self.color_correction.distance_metric
            != other.color_correction.distance_metric
        ):
            Console.warn(
                "Distance metric does not match:",
                self.color_correction.distance_metric,
                " / ",
                other.color_correction.distance_metric,
            )
            return False

        if self.color_correction.smoothing != other.color_correction.smoothing:
            Console.warn(
                "Smoothing does not match:",
                self.color_correction.smoothing,
                " / ",
                other.color_correction.smoothing,
            )
            return False

        if self.color_correction.window_size != other.color_correction.window_size:
            Console.warn(
                "Window size does not match:",
                self.color_correction.window_size,
                " / ",
                other.color_correction.window_size,
            )
            return False

        # Check if the number of cameras match
        if self.configs.num_cameras != other.configs.num_cameras:
            Console.warn(
                "Number of cameras does not match:",
                self.configs.num_cameras,
                " / ",
                other.configs.num_cameras,
            )
            return False

        # Check if the name of the cameras match. Right now we are impossing same order in camera names
        for i in range(self.configs.num_cameras):
            if (
                self.configs.camera_configs[i].camera_name
                != other.configs.camera_configs[i].camera_name
            ):
                Console.warn(
                    "Camera name does not match:",
                    self.configs.camera_configs[i].camera_name,
                    " / ",
                    other.configs.camera_configs[i].camera_name,
                )
                return False

        return True
=======
# -*- coding: utf-8 -*-
"""
Copyright (c) 2020, University of Southampton
All rights reserved.
Licensed under the BSD 3-Clause License.
See LICENSE.md file in the project root for full license information.
"""

import numpy as np
import yaml

from oplab import Console


class ColourCorrection:
    """class ColourCorrection creates an object for generic colour correction
    parameters from correct_images.yaml file

    Attributes
    -----------
    distance_metric : string
        what mode of distance values will be used
    metric_path : string
        path to the file containing distance values
    altitude_max : int
        maximum permissible height for an image for use in calculating
        attenuation coefficients
    altitude_min : int
        minimum permissible height for an image for use in calculating
        attenuation coefficients
    smoothing : string
        method of sampling intensity values
    window_size : int
        control how noisy the parameters can be
    outlier_reject : bool
        flag for choosing filtering image outliers
    """

    def __init__(self, node):
        """__init__ is the constructor function

        Parameters
        -----------
        node : cdict
            dictionary object for an entry in correct_images.yaml file
        """
        valid_distance_metrics = ["uniform", "altitude", "depth_map"]
        self.distance_metric = node["distance_metric"]

        if self.distance_metric == "none":
            self.distance_metric = "uniform"
            Console.warn("Distance metric is set to none. This is deprecated.",
                "Please use uniform instead.")
        if self.distance_metric not in valid_distance_metrics:
            Console.error("Distance metric not valid. Please use one of the following:",
                valid_distance_metrics)
            Console.quit("Invalid distance metric: {}".format(self.distance_metric))

        self.metric_path = node["metric_path"]
        self.altitude_max = node["altitude_filter"]["max_m"]
        self.altitude_min = node["altitude_filter"]["min_m"]
        self.smoothing = node["smoothing"]
        self.window_size = node["window_size"]
        self.outlier_reject = node["curve_fitting_outlier_rejection"]


class CameraConfig:
    """class Config creates an object for camera specific configuration
    parameters from correct_images.yaml file

    Attributes
    -----------
    camera_name : string
        name of camera
    imagefilelist : list
        list of paths to images provided by user
    brightness : int
        target mean for the image intensities
    contrast : int
        target std for the image intensities
    subtractors_rgb : matrix
        parameters for manual balance of images
    color_correct_matrix_rgb : matrix
        parameters for manual balance of images
    """

    def __init__(self, node):
        """__init__ is the constructor function

        Parameters
        -----------
        node : cdict
            dictionary object for an entry in correct_images.yaml file
        """

        camera_name = node["camera_name"]

        imagefilelist_parse = "none"
        imagefilelist_process = "none"
        if "image_file_list" in node:
            imagefilelist_parse = node.get("image_file_list", {}).get("parse", "none")
            imagefilelist_process = node.get("image_file_list", {}).get(
                "process", "none"
            )

        brightness = 30.0
        contrast = 3.0
        if "colour_correction" in node:
            brightness = node.get("colour_correction", {}).get("brightness", brightness)
            contrast = node.get("colour_correction", {}).get("contrast", contrast)

        subtractors_rgb = np.array([0, 0, 0])
        color_gain_matrix_rgb = np.array([[1, 0, 0], [0, 1, 0], [0, 0, 1]])
        if "manual_balance" in node:
            subtractors_rgb = node.get("manual_balance", {}).get(
                "subtractors_rgb", subtractors_rgb
            )
            color_gain_matrix_rgb = node.get("manual_balance", {}).get(
                "colour_gain_matrix_rgb", color_gain_matrix_rgb
            )

        self.camera_name = camera_name
        self.imagefilelist_parse = imagefilelist_parse
        self.imagefilelist_process = imagefilelist_process
        self.brightness = brightness
        self.contrast = contrast
        self.subtractors_rgb = subtractors_rgb
        self.color_gain_matrix_rgb = color_gain_matrix_rgb


class CameraConfigs:

    """class OutputSettings creates an object for output_settings parameters
    from the correct_images.yaml file

    Attributes
    ----------
    camera_configs : Config object
        object stores camera specific configuration parameters
    num_cameras : int
        number of cameras in the system
    """

    def __init__(self, node):
        """__init__ is the constructor function

        Parameters
        -----------
        node : cdict
            dictionary object for an entry in correct_images.yaml file
        """
        self.camera_configs = []
        self.num_cameras = len(node)
        for i in range(self.num_cameras):
            self.camera_configs.append(CameraConfig(node[i]))


class OutputSettings:

    """class OutputSettings creates an object for output_settings parameters
    from the correct_images.yaml file

    Attributes
    ----------
    undistort_flag : bool
        flag denotes if images need to be corrected for distortion
    compression_parameter : str
        output format in which images need to be saved
    """

    def __init__(self, node):

        """__init__ is the constructor function

        Parameters
        -----------
        node : cdict
            dictionary object for an entry in correct_images.yaml file
        """

        self.undistort_flag = node["undistort"]
        self.compression_parameter = node["compression_parameter"]


class RescaleImage:
    def __init__(
        self,
        camera_name,
        path,
        distance_path,
        interpolate_method,
        target_pixel_size,
        maintain_pixels,
        output_folder,
    ):

        self.camera_name = camera_name
        self.path = path
        self.distance_path = distance_path
        self.interpolate_method = interpolate_method
        self.target_pixel_size = target_pixel_size / 100
        self.maintain_pixels = maintain_pixels
        self.output_folder = output_folder


class CameraRescale:
    def __init__(self, node):
        """__init__ is the constructor function

        Parameters
        -----------
        node : cdict
            dictionary object for an entry in correct_images.yaml file
        """
        self.rescale_cameras = []
        self.num_cameras = len(node)
        for i in range(self.num_cameras):
            self.rescale_cameras.append(
                RescaleImage(
                    node[i]["camera_name"],
                    node[i]["path"],
                    node[i]["distance_path"],
                    node[i]["interpolate_method"],
                    node[i]["target_pixel_size"],
                    node[i]["maintain_pixels"],
                    node[i]["output_folder"],
                )
            )


class CorrectConfig:
    """class CorrectConfig creates an object from the correct_images.yaml file

    Attributes
    ----------
    version : str
        version of the correct_images.yaml
    method : str
        method of correction to be used
    color_correction : ColourCorrection Object
        object contains parameters for colour based corrections
    configs : CameraConfigs Object
        object contains camera specific configuration parameters
    output_settings : OutputSettings Object
        object contains parameters for output settings

    """

    def __init__(self, filename=None):

        """__init__ is the constructor function

        Parameters
        -----------
        filename : Path
            path to the correct_images.yaml file
        """

        if filename is None:
            return
        with filename.open("r") as stream:
            data = yaml.safe_load(stream)

        self.color_correction = None
        self.camerarescale = None

        if "version" not in data:
            Console.error(
                "It seems you are using an old correct_images.yaml.",
                "You will have to delete it and run this software again.",
            )
            Console.error("Delete the file with:")
            Console.error("    rm ", filename)
            Console.quit("Wrong correct_images.yaml format")
        self.version = data["version"]

        valid_methods = ["manual_balance", "colour_correction"]
        self.method = data["method"]

        if self.method not in valid_methods:
            Console.quit(
                "The method requested (",
                self.method,
                ") is not supported or implemented. The valid methods",
                "are:",
                " ".join(m for m in valid_methods),
            )

        if "colour_correction" in data:
            self.color_correction = ColourCorrection(data["colour_correction"])
        node = data["cameras"]
        self.configs = CameraConfigs(node)
        node = data["output_settings"]
        self.output_settings = OutputSettings(node)
        if "rescale" in data:
            self.camerarescale = CameraRescale(data["rescale"])
>>>>>>> ec83348d
<|MERGE_RESOLUTION|>--- conflicted
+++ resolved
@@ -1,4 +1,3 @@
-<<<<<<< HEAD
 # -*- coding: utf-8 -*-
 """
 Copyright (c) 2020, University of Southampton
@@ -45,7 +44,22 @@
         node : cdict
             dictionary object for an entry in correct_images.yaml file
         """
+        valid_distance_metrics = ["uniform", "altitude", "depth_map"]
         self.distance_metric = node["distance_metric"]
+
+        if self.distance_metric == "none":
+            self.distance_metric = "uniform"
+            Console.warn(
+                "Distance metric is set to none. This is deprecated.",
+                "Please use uniform instead.",
+            )
+        if self.distance_metric not in valid_distance_metrics:
+            Console.error(
+                "Distance metric not valid. Please use one of the following:",
+                valid_distance_metrics,
+            )
+            Console.quit("Invalid distance metric: {}".format(self.distance_metric))
+
         self.metric_path = node["metric_path"]
         self.altitude_max = node["altitude_filter"]["max_m"]
         self.altitude_min = node["altitude_filter"]["min_m"]
@@ -251,9 +265,12 @@
         with filename.open("r") as stream:
             data = yaml.safe_load(stream)
 
+        self.color_correction = None
+        self.camerarescale = None
+
         if "version" not in data:
             Console.error(
-                "It seems you are using an older correct_images.yaml.",
+                "It seems you are using an old correct_images.yaml.",
                 "You will have to delete it and run this software again.",
             )
             Console.error("Delete the file with:")
@@ -273,14 +290,12 @@
                 " ".join(m for m in valid_methods),
             )
 
-        node = data["colour_correction"]
-        self.color_correction = ColourCorrection(node)
-        node = data["cameras"]
-        self.configs = CameraConfigs(node)
-        node = data["output_settings"]
-        self.output_settings = OutputSettings(node)
-        node = data["rescale"]
-        self.camerarescale = CameraRescale(node)
+        if "colour_correction" in data:
+            self.color_correction = ColourCorrection(data["colour_correction"])
+        self.configs = CameraConfigs(data["cameras"])
+        self.output_settings = OutputSettings(data["output_settings"])
+        if "rescale" in data:
+            self.camerarescale = CameraRescale(data["rescale"])
 
     def is_equivalent(self, other):
         """is_equivalent checks if two configurations are equivalent
@@ -362,302 +377,4 @@
                 )
                 return False
 
-        return True
-=======
-# -*- coding: utf-8 -*-
-"""
-Copyright (c) 2020, University of Southampton
-All rights reserved.
-Licensed under the BSD 3-Clause License.
-See LICENSE.md file in the project root for full license information.
-"""
-
-import numpy as np
-import yaml
-
-from oplab import Console
-
-
-class ColourCorrection:
-    """class ColourCorrection creates an object for generic colour correction
-    parameters from correct_images.yaml file
-
-    Attributes
-    -----------
-    distance_metric : string
-        what mode of distance values will be used
-    metric_path : string
-        path to the file containing distance values
-    altitude_max : int
-        maximum permissible height for an image for use in calculating
-        attenuation coefficients
-    altitude_min : int
-        minimum permissible height for an image for use in calculating
-        attenuation coefficients
-    smoothing : string
-        method of sampling intensity values
-    window_size : int
-        control how noisy the parameters can be
-    outlier_reject : bool
-        flag for choosing filtering image outliers
-    """
-
-    def __init__(self, node):
-        """__init__ is the constructor function
-
-        Parameters
-        -----------
-        node : cdict
-            dictionary object for an entry in correct_images.yaml file
-        """
-        valid_distance_metrics = ["uniform", "altitude", "depth_map"]
-        self.distance_metric = node["distance_metric"]
-
-        if self.distance_metric == "none":
-            self.distance_metric = "uniform"
-            Console.warn("Distance metric is set to none. This is deprecated.",
-                "Please use uniform instead.")
-        if self.distance_metric not in valid_distance_metrics:
-            Console.error("Distance metric not valid. Please use one of the following:",
-                valid_distance_metrics)
-            Console.quit("Invalid distance metric: {}".format(self.distance_metric))
-
-        self.metric_path = node["metric_path"]
-        self.altitude_max = node["altitude_filter"]["max_m"]
-        self.altitude_min = node["altitude_filter"]["min_m"]
-        self.smoothing = node["smoothing"]
-        self.window_size = node["window_size"]
-        self.outlier_reject = node["curve_fitting_outlier_rejection"]
-
-
-class CameraConfig:
-    """class Config creates an object for camera specific configuration
-    parameters from correct_images.yaml file
-
-    Attributes
-    -----------
-    camera_name : string
-        name of camera
-    imagefilelist : list
-        list of paths to images provided by user
-    brightness : int
-        target mean for the image intensities
-    contrast : int
-        target std for the image intensities
-    subtractors_rgb : matrix
-        parameters for manual balance of images
-    color_correct_matrix_rgb : matrix
-        parameters for manual balance of images
-    """
-
-    def __init__(self, node):
-        """__init__ is the constructor function
-
-        Parameters
-        -----------
-        node : cdict
-            dictionary object for an entry in correct_images.yaml file
-        """
-
-        camera_name = node["camera_name"]
-
-        imagefilelist_parse = "none"
-        imagefilelist_process = "none"
-        if "image_file_list" in node:
-            imagefilelist_parse = node.get("image_file_list", {}).get("parse", "none")
-            imagefilelist_process = node.get("image_file_list", {}).get(
-                "process", "none"
-            )
-
-        brightness = 30.0
-        contrast = 3.0
-        if "colour_correction" in node:
-            brightness = node.get("colour_correction", {}).get("brightness", brightness)
-            contrast = node.get("colour_correction", {}).get("contrast", contrast)
-
-        subtractors_rgb = np.array([0, 0, 0])
-        color_gain_matrix_rgb = np.array([[1, 0, 0], [0, 1, 0], [0, 0, 1]])
-        if "manual_balance" in node:
-            subtractors_rgb = node.get("manual_balance", {}).get(
-                "subtractors_rgb", subtractors_rgb
-            )
-            color_gain_matrix_rgb = node.get("manual_balance", {}).get(
-                "colour_gain_matrix_rgb", color_gain_matrix_rgb
-            )
-
-        self.camera_name = camera_name
-        self.imagefilelist_parse = imagefilelist_parse
-        self.imagefilelist_process = imagefilelist_process
-        self.brightness = brightness
-        self.contrast = contrast
-        self.subtractors_rgb = subtractors_rgb
-        self.color_gain_matrix_rgb = color_gain_matrix_rgb
-
-
-class CameraConfigs:
-
-    """class OutputSettings creates an object for output_settings parameters
-    from the correct_images.yaml file
-
-    Attributes
-    ----------
-    camera_configs : Config object
-        object stores camera specific configuration parameters
-    num_cameras : int
-        number of cameras in the system
-    """
-
-    def __init__(self, node):
-        """__init__ is the constructor function
-
-        Parameters
-        -----------
-        node : cdict
-            dictionary object for an entry in correct_images.yaml file
-        """
-        self.camera_configs = []
-        self.num_cameras = len(node)
-        for i in range(self.num_cameras):
-            self.camera_configs.append(CameraConfig(node[i]))
-
-
-class OutputSettings:
-
-    """class OutputSettings creates an object for output_settings parameters
-    from the correct_images.yaml file
-
-    Attributes
-    ----------
-    undistort_flag : bool
-        flag denotes if images need to be corrected for distortion
-    compression_parameter : str
-        output format in which images need to be saved
-    """
-
-    def __init__(self, node):
-
-        """__init__ is the constructor function
-
-        Parameters
-        -----------
-        node : cdict
-            dictionary object for an entry in correct_images.yaml file
-        """
-
-        self.undistort_flag = node["undistort"]
-        self.compression_parameter = node["compression_parameter"]
-
-
-class RescaleImage:
-    def __init__(
-        self,
-        camera_name,
-        path,
-        distance_path,
-        interpolate_method,
-        target_pixel_size,
-        maintain_pixels,
-        output_folder,
-    ):
-
-        self.camera_name = camera_name
-        self.path = path
-        self.distance_path = distance_path
-        self.interpolate_method = interpolate_method
-        self.target_pixel_size = target_pixel_size / 100
-        self.maintain_pixels = maintain_pixels
-        self.output_folder = output_folder
-
-
-class CameraRescale:
-    def __init__(self, node):
-        """__init__ is the constructor function
-
-        Parameters
-        -----------
-        node : cdict
-            dictionary object for an entry in correct_images.yaml file
-        """
-        self.rescale_cameras = []
-        self.num_cameras = len(node)
-        for i in range(self.num_cameras):
-            self.rescale_cameras.append(
-                RescaleImage(
-                    node[i]["camera_name"],
-                    node[i]["path"],
-                    node[i]["distance_path"],
-                    node[i]["interpolate_method"],
-                    node[i]["target_pixel_size"],
-                    node[i]["maintain_pixels"],
-                    node[i]["output_folder"],
-                )
-            )
-
-
-class CorrectConfig:
-    """class CorrectConfig creates an object from the correct_images.yaml file
-
-    Attributes
-    ----------
-    version : str
-        version of the correct_images.yaml
-    method : str
-        method of correction to be used
-    color_correction : ColourCorrection Object
-        object contains parameters for colour based corrections
-    configs : CameraConfigs Object
-        object contains camera specific configuration parameters
-    output_settings : OutputSettings Object
-        object contains parameters for output settings
-
-    """
-
-    def __init__(self, filename=None):
-
-        """__init__ is the constructor function
-
-        Parameters
-        -----------
-        filename : Path
-            path to the correct_images.yaml file
-        """
-
-        if filename is None:
-            return
-        with filename.open("r") as stream:
-            data = yaml.safe_load(stream)
-
-        self.color_correction = None
-        self.camerarescale = None
-
-        if "version" not in data:
-            Console.error(
-                "It seems you are using an old correct_images.yaml.",
-                "You will have to delete it and run this software again.",
-            )
-            Console.error("Delete the file with:")
-            Console.error("    rm ", filename)
-            Console.quit("Wrong correct_images.yaml format")
-        self.version = data["version"]
-
-        valid_methods = ["manual_balance", "colour_correction"]
-        self.method = data["method"]
-
-        if self.method not in valid_methods:
-            Console.quit(
-                "The method requested (",
-                self.method,
-                ") is not supported or implemented. The valid methods",
-                "are:",
-                " ".join(m for m in valid_methods),
-            )
-
-        if "colour_correction" in data:
-            self.color_correction = ColourCorrection(data["colour_correction"])
-        node = data["cameras"]
-        self.configs = CameraConfigs(node)
-        node = data["output_settings"]
-        self.output_settings = OutputSettings(node)
-        if "rescale" in data:
-            self.camerarescale = CameraRescale(data["rescale"])
->>>>>>> ec83348d
+        return True