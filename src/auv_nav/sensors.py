# -*- coding: utf-8 -*-
"""
Copyright (c) 2020, University of Southampton
All rights reserved.
Licensed under the BSD 3-Clause License.
See LICENSE.md file in the project root for full license information.
"""

import datetime
import time
from math import atan2, cos, pi, sin, sqrt
from pathlib import Path

import numpy as np
import pynmea2

from auv_nav.tools.body_to_inertial import body_to_inertial
from auv_nav.tools.latlon_wgs84 import latlon_to_metres, metres_to_latlon
from auv_nav.tools.transformations import euler_from_quaternion
from oplab import Console


def ros_stamp_to_epoch(stamp):
    """Converts a ROS timestamp to an epoch time.

    Parameters
    ----------
    stamp : dict
        ROS timestamp.

    Returns
    -------
    float
        Epoch time
    """
    secs = float(stamp.secs)
    nsecs = float(stamp.nsecs)
    return secs + nsecs * 1e-9


def float_or_none(val):
    if val is not None:
        return float(val)
    else:
        return None


class PhinsHeaders:
    # define headers used in phins
    START = "$PIXSE"
    TIME = "TIME__"
    HEADING = "$HEHDT"
    ATTITUDE = "ATITUD"
    ATTITUDE_STD = "STDHRP"
    DVL = "LOGIN_"
    VEL = "SPEED_"
    VEL_STD = "STDSPD"
    DEPTH = "DEPIN_"
    ALTITUDE = "LOGDVL"


class Category:
    POSITION = "position"
    ORIENTATION = "orientation"
    VELOCITY = "velocity"
    DEPTH = "depth"
    ALTITUDE = "altitude"
    USBL = "usbl"
    TIDE = "tide"
    IMAGES = "images"


class OutputFormat:
    """
    Metaclass to contain virtual methods for sensors and
    their output formats
    """

    OPLAB = "oplab"
    ACFR = "acfr"

    def __init__(self):
        # Nothing to do
        self.epoch_timestamp = None
        self.tz_offset_s = 0.0
        self.category = "unknown"

    def __lt__(self, o):
        return self.epoch_timestamp < o.epoch_timestamp

    def _to_json(self):
        # To implement in child class
        raise NotImplementedError()

    def _to_acfr(self):
        # To implement in child class
        raise NotImplementedError()

    def clear(self):
        """
        To implement in child class.

        This method must clear all class member variables
        """
        raise NotImplementedError()

    def valid(self):
        """
        To implement in child class. This method must validate that
        all fields are valid and that the data is ready to be written
        """
        raise NotImplementedError

    def export(self, format):
        # Main output method
        data = None
        if self.valid():
            if format == self.OPLAB:
                data = self._to_json()
            elif format == self.ACFR:
                data = self._to_acfr()
            self.clear()
        if data is None:
            Console.warn("WARNING: exporting non valid data from", self.category, "!")
        return data


class BodyVelocity(OutputFormat):
    def __init__(
        self,
        velocity_std_factor=0.001,
        velocity_std_offset=0.2,
        heading_offset=0,
        timestamp=None,
    ):
        self.epoch_timestamp = None
        self.epoch_timestamp_dvl = None
        self.x_velocity = None
        self.y_velocity = None
        self.z_velocity = None
        self.x_velocity_std = None
        self.y_velocity_std = None
        self.z_velocity_std = None
        self.timestamp = timestamp
        self.velocity_std_factor = velocity_std_factor
        self.velocity_std_offset = velocity_std_offset
        self.yaw_offset = heading_offset
        self.sensor_string = "unknown"
        self.category = Category.VELOCITY

    def clear(self):
        self.epoch_timestamp_dvl = None
        self.x_velocity = None
        self.y_velocity = None
        self.z_velocity = None
        self.x_velocity_std = None
        self.y_velocity_std = None
        self.z_velocity_std = None

    def valid(self):
        # The class is populated with just one line message.
        return (
            self.x_velocity is not None
            and self.y_velocity is not None
            and self.epoch_timestamp is not None
            and self.epoch_timestamp_dvl is not None
        )

    def get_std(self, value):
        return abs(value) * self.velocity_std_factor + self.velocity_std_offset

    def from_alr(self, t, vx, vy, vz):
        self.epoch_timestamp = t
        self.epoch_timestamp_dvl = t
        self.x_velocity = vx
        self.y_velocity = vy
        self.z_velocity = vz
        self.x_velocity_std = self.get_std(self.x_velocity)
        self.y_velocity_std = self.get_std(self.y_velocity)
        self.z_velocity_std = self.get_std(self.z_velocity)

    def from_autosub(self, data, i):
        self.epoch_timestamp = data["eTime"][i]
        self.epoch_timestamp_dvl = data["eTime"][i]
        self.x_velocity = -data["Vnorth0"][i] * 0.001  # Relative to seabed
        self.y_velocity = -data["Veast0"][i] * 0.001
        self.z_velocity = -data["Vdown0"][i] * 0.001
        self.x_velocity_std = data["Verr0"][i] * 0.001
        self.y_velocity_std = data["Verr0"][i] * 0.001
        self.z_velocity_std = data["Verr0"][i] * 0.001

    def from_phins(self, line):
        self.sensor_string = "phins"
        vx = float(line[2])  # DVL convention is +ve aft to forward
        vy = float(line[3])  # DVL convention is +ve port to starboard
        vz = float(line[4])  # DVL convention is bottom to top +ve
        # account for sensor rotational offset
        [vx, vy, vz] = body_to_inertial(0, 0, self.yaw_offset, vx, vy, vz)
        vy = -1 * vy
        vz = -1 * vz

        self.x_velocity = vx
        self.y_velocity = vy
        self.z_velocity = vz
        self.x_velocity_std = self.get_std(vx)
        self.y_velocity_std = self.get_std(vy)
        self.z_velocity_std = self.get_std(vz)
        self.epoch_timestamp_dvl = self.parse_dvl_time(line)

    def from_ntnu_dvl(self, filename, line):
        self.sensor_string = "ntnu_dvl"
        date_obj = datetime.datetime.strptime(filename[0:8], "%Y%m%d")
        time_obj = datetime.datetime.strptime(line["time"], "%H:%M:%S.%f")
        date_time_obj = datetime.datetime.combine(date_obj, time_obj.time())
        self.epoch_timestamp = date_time_obj.timestamp()
        self.epoch_timestamp_dvl = self.epoch_timestamp
        vx = float(line["u_dvl"])
        vy = float(line["v_dvl"])
        vz = float(line["z_dvl"])
        [vx, vy, vz] = body_to_inertial(0, 0, self.yaw_offset, vx, vy, vz)
        self.x_velocity = vx
        self.y_velocity = vy
        self.z_velocity = vz
        self.x_velocity_std = self.get_std(self.x_velocity)
        self.y_velocity_std = self.get_std(self.y_velocity)
        self.z_velocity_std = self.get_std(self.z_velocity)

        if (
            (self.x_velocity > 32 or self.x_velocity < -32)
            or (self.y_velocity > 32 or self.y_velocity < -32)
            or (self.z_velocity > 32 or self.z_velocity < -32)
        ):
            self.x_velocity = None
            self.y_velocity = None
            self.z_velocity = None

    def apply_offset(self, with_std=True):
        if not self.valid():
            return
        [self.x_velocity, self.y_velocity, self.z_velocity] = body_to_inertial(
            0,
            0,
            self.yaw_offset,
            self.x_velocity,
            self.y_velocity,
            self.z_velocity,
        )
        [
            self.x_velocity_std,
            self.y_velocity_std,
            self.z_velocity_std,
        ] = body_to_inertial(
            0,
            0,
            self.yaw_offset,
            self.x_velocity_std,
            self.y_velocity_std,
            self.z_velocity_std,
        )

    def from_ros(self, msg, msg_type, output_dir):
        """Parse ROS topic / from DVL data"""
        if msg_type == "cola2_msgs/DVL":
            # Check that the average speed is less than 2.5 m/s
            if msg.velocity_covariance[0] <= 0:
                return
            if msg.altitude < 0:
                # No bottom lock, no good.
                return
            if np.sqrt(msg.velocity.x ** 2 + msg.velocity.y ** 2) < 2.5:
                self.x_velocity = msg.velocity.x
                self.y_velocity = msg.velocity.y
                self.z_velocity = msg.velocity.z
                self.x_velocity_std = np.sqrt(msg.velocity_covariance[0])
                self.y_velocity_std = np.sqrt(msg.velocity_covariance[4])
                self.z_velocity_std = np.sqrt(msg.velocity_covariance[8])
        elif msg_type == "teledyne_explorer_dvl/TeledyneExplorerDVLData":
            vx = None
            vy = None
            vz = None
            verr = None

            if msg.bi_status == "A":
                vx = msg.bi_x_axis_mms * 0.001
                vy = msg.bi_y_axis_mms * 0.001
                vz = msg.bi_z_axis_mms * 0.001
                verr = abs(msg.bi_error_mms * 0.001)
            elif msg.wi_status == "A":
                vx = msg.wi_x_axis_mms * 0.001
                vy = msg.wi_y_axis_mms * 0.001
                vz = msg.wi_z_axis_mms * 0.001
                verr = abs(msg.wi_error_mms * 0.001)
            else:
                return
            self.x_velocity = vx
            self.y_velocity = vy
            self.z_velocity = vz
            self.x_velocity_std = verr
            self.y_velocity_std = verr
            self.z_velocity_std = verr

            # Check if data is valid
            bottom_valid = (
                msg.bi_x_axis_mms > -32768
                and msg.bi_y_axis_mms > -32768
                and msg.bi_z_axis_mms > -32768
            )
            water_valid = (
                msg.wi_x_axis_mms > -32768
                and msg.wi_y_axis_mms > -32768
                and msg.wi_z_axis_mms > -32768
            )
            if not (bottom_valid or water_valid):
                self.x_velocity = None
                self.y_velocity = None
                self.z_velocity = None
        elif msg_type == "sonardyne_sprintnav_ins/HNav":
            self.x_velocity = msg.forward_velocity
            self.y_velocity = msg.starboard_velocity
            self.z_velocity = msg.down_velocity
            self.x_velocity_std = msg.velocity_quality
            self.y_velocity_std = msg.velocity_quality
            self.z_velocity_std = msg.velocity_quality
        else:
            Console.quit("BodyVelocity ROS parser for", msg_type, "not supported.")
        self.epoch_timestamp = ros_stamp_to_epoch(msg.header.stamp) - self.tz_offset_s
        self.epoch_timestamp_dvl = self.epoch_timestamp
        self.apply_offset(with_std=False)

    def parse_dvl_time(self, line):
        epoch_time_dvl = None
        velocity_time = str(line[6])
        hour_dvl = int(velocity_time[0:2])
        mins_dvl = int(velocity_time[2:4])
        try:
            secs_dvl = int(velocity_time[4:6])
            # phins sometimes returns 60s...
            if secs_dvl < 60:
                msec_dvl = int(velocity_time[7:10])
                epoch_time_dvl = self.timestamp.get(
                    hour_dvl, mins_dvl, secs_dvl, msec_dvl
                )
        except Exception as exc:
            Console.warn(
                "Warning: Badly formatted packet (PHINS TIME): "
                + line[6]
                + " Exception: "
                + str(exc)
            )
        return epoch_time_dvl

    def from_json(self, json, sensor_std):
        self.epoch_timestamp = json["epoch_timestamp_dvl"]
        self.x_velocity = json["data"][0]["x_velocity"]
        self.y_velocity = json["data"][1]["y_velocity"]
        self.z_velocity = json["data"][2]["z_velocity"]

        if sensor_std["model"] == "sensor":
            self.x_velocity_std = json["data"][0]["x_velocity_std"]
            self.y_velocity_std = json["data"][1]["y_velocity_std"]
            self.z_velocity_std = json["data"][2]["z_velocity_std"]
        elif sensor_std["model"] == "linear":
            if "offset_x" in sensor_std:
                self.x_velocity_std = (
                    sensor_std["offset_x"] + sensor_std["factor_x"] * self.x_velocity
                )
                self.y_velocity_std = (
                    sensor_std["offset_y"] + sensor_std["factor_y"] * self.y_velocity
                )
                self.z_velocity_std = (
                    sensor_std["offset_z"] + sensor_std["factor_z"] * self.z_velocity
                )
            else:
                self.x_velocity_std = (
                    sensor_std["offset"] + sensor_std["factor"] * self.x_velocity
                )
                self.y_velocity_std = (
                    sensor_std["offset"] + sensor_std["factor"] * self.y_velocity
                )
                self.z_velocity_std = (
                    sensor_std["offset"] + sensor_std["factor"] * self.z_velocity
                )
        else:
            Console.error("The STD model you entered for DVL is not supported.")
            Console.quit("STD model not supported.")

    def get_csv_header(self):
        return (
            "epoch_timestamp,"
            + "x_velocity,"
            + "y_velocity,"
            + "z_velocity,"
            + "x_velocity_std,"
            + "y_velocity_std,"
            + "z_velocity_std\n"
        )

    def to_csv_row(self):
        return (
            str(self.epoch_timestamp)
            + ","
            + str(self.x_velocity)
            + ","
            + str(self.y_velocity)
            + ","
            + str(self.z_velocity)
            + ","
            + str(self.x_velocity_std)
            + ","
            + str(self.y_velocity_std)
            + ","
            + str(self.z_velocity_std)
            + "\n"
        )

    def _to_json(self):
        data = {
            "epoch_timestamp": float_or_none(self.epoch_timestamp),
            "epoch_timestamp_dvl": float_or_none(self.epoch_timestamp_dvl),
            "class": "measurement",
            "sensor": self.sensor_string,
            "frame": "body",
            "category": Category.VELOCITY,
            "data": [
                {
                    "x_velocity": float_or_none(self.x_velocity),
                    "x_velocity_std": float_or_none(self.x_velocity_std),
                },
                {
                    "y_velocity": float_or_none(self.y_velocity),
                    "y_velocity_std": float_or_none(self.y_velocity_std),
                },
                {
                    "z_velocity": float_or_none(self.z_velocity),
                    "z_velocity_std": float_or_none(self.z_velocity_std),
                },
            ],
        }
        return data

    def to_acfr(self, altitude, orientation):
        sound_velocity = -9999
        data = (
            "RDI: "
            + str(float(self.epoch_timestamp))
            + " alt:"
            + str(float(altitude.altitude))
            + " r1:0 r2:0 r3:0 r4:0 "
            + " h:"
            + str(float(orientation.yaw))
            + " p:"
            + str(float(orientation.pitch))
            + " r:"
            + str(float(orientation.roll))
            + " vx:"
            + str(float(self.x_velocity))
            + " vy:"
            + str(float(self.y_velocity))
            + " vz:"
            + str(float(self.z_velocity))
            + " nx:0 ny:0 nz:0 COG:0 SOG:0 bt_status:0 "
            + " h_true:0 p_gimbal:0 "
            + " sv: "
            + str(float(sound_velocity))
            + "\n"
        )
        return data


class InertialVelocity(OutputFormat):
    def __init__(self):
        self.epoch_timestamp = None
        self.sensor_string = "unknown"
        self.category = Category.VELOCITY
        self.clear()

    def clear(self):
        self.north_velocity = None
        self.east_velocity = None
        self.down_velocity = None

        self.north_velocity_std = None
        self.east_velocity_std = None
        self.down_velocity_std = None

        # interpolated data.
        # maybe separate below to synced_velocity_inertial_orientation_...?
        self.roll = None
        self.pitch = None
        self.yaw = None

        self.northings = None
        self.eastings = None
        self.depth = None

        self.latitude = None
        self.longitude = None

    def valid(self):
        return (
            self.north_velocity is not None
            # and self.north_velocity_std is not None # Fix for koyo21rov, no VEL_STD messages provided
            and self.epoch_timestamp is not None
        )

    def from_phins(self, line):
        self.sensor_string = "phins"
        if line[1] == PhinsHeaders.VEL:
            # phins convention is west +ve so a minus should be necessary
            # phins convention is up +ve
            self.east_velocity = float(line[2])
            self.north_velocity = float(line[3])
            self.down_velocity = -1 * float(line[4])
        elif line[1] == PhinsHeaders.VEL_STD:
            # phins convention is west +ve
            # phins convention is up +ve
            self.east_velocity_std = float(line[2])
            self.north_velocity_std = float(line[3])
            self.down_velocity_std = -1 * float(line[4])

    def from_json(self, json):
        self.epoch_timestamp = json["epoch_timestamp"]
        self.north_velocity = json["data"][0]["north_velocity"]
        self.east_velocity = json["data"][1]["east_velocity"]
        self.down_velocity = json["data"][2]["down_velocity"]
        self.north_velocity_std = json["data"][0]["north_velocity_std"]
        self.east_velocity_std = json["data"][1]["east_velocity_std"]
        self.down_velocity_std = json["data"][2]["down_velocity_std"]

    def _to_json(self):
        data = {
            "epoch_timestamp": float(self.epoch_timestamp),
            "class": "measurement",
            "sensor": self.sensor_string,
            "frame": "inertial",
            "category": Category.VELOCITY,
            "data": [
                {
                    "north_velocity": float_or_none(self.north_velocity),
                    "north_velocity_std": float_or_none(self.north_velocity_std),
                },
                {
                    "east_velocity": float_or_none(self.east_velocity),
                    "east_velocity_std": float_or_none(self.east_velocity_std),
                },
                {
                    "down_velocity": float_or_none(self.down_velocity),
                    "down_velocity_std": float_or_none(self.down_velocity_std),
                },
            ],
        }
        return data

    def to_acfr(self):
        pass


class Orientation(OutputFormat):
    def __init__(self, heading_offset=0.0, orientation_std_offset=None):
        self.epoch_timestamp = None
        self.yaw_offset = heading_offset
        self.sensor_string = "unknown"
        self.clear()
        self.roll_std = None
        self.pitch_std = None
        self.yaw_std = None
        self.category = Category.ORIENTATION
        if orientation_std_offset is not None:
            self.roll_std = orientation_std_offset
            self.pitch_std = orientation_std_offset
            self.yaw_std = orientation_std_offset

    def clear(self):
        self.roll = None
        self.pitch = None
        self.yaw = None

    def valid(self):
        return (
            self.roll is not None
            and self.roll_std is not None
            and self.yaw is not None
            and self.epoch_timestamp is not None
        )

    def apply_offset(self):
        if self.yaw is not None:
            [self.roll, self.pitch, self.yaw] = body_to_inertial(
                0, 0, self.yaw_offset, self.roll, self.pitch, self.yaw
            )
            if self.yaw > 360:
                self.yaw = self.yaw - 360
            if self.yaw < 0:
                self.yaw = self.yaw + 360

    def apply_std_offset(self):
        # account for sensor rotational offset
        [self.roll_std, self.pitch_std, self.heading_std] = body_to_inertial(
            0,
            0,
            self.yaw_offset,
            self.roll_std,
            self.pitch_std,
            self.yaw_std,
        )

    def from_eiva_navipac(self, line):
        self.sensor_string = "eiva_navipac"
        parts = line.split()
        date_time_obj = datetime.datetime.strptime(parts[2], "%Y:%m:%d:%H:%M:%S.%f")
        self.epoch_timestamp = date_time_obj.timestamp()
        if self.epoch_timestamp == 0:
            # Invalid timestamp
            self.epoch_timestamp = None
            return

        nmea_string = parts[3].replace("\n", "")
        msg = pynmea2.parse(nmea_string)

        if msg.roll is None or msg.pitch is None or msg.heading is None:
            Console.warn("Dropping EIVA Navipac message", nmea_string)
            return

        try:
            self.roll = float(msg.roll)  # / 180.0 * pi
            self.pitch = float(msg.pitch)  # / 180.0 * pi
            self.yaw = float(msg.heading)  # / 180.0 * pi
            self.apply_offset()
        except (ValueError, TypeError):
            Console.warn("Invalid NMEA sentence from EIVA Navipac", nmea_string)
            self.roll = None
            self.pitch = None
            self.yaw = None

    def from_alr(self, t, roll_rad, pitch_rad, yaw_rad):
        self.epoch_timestamp = t
        self.roll = roll_rad * 180.0 / pi
        self.pitch = pitch_rad * 180.0 / pi
        self.yaw = yaw_rad * 180.0 / pi

    def from_koyo21rov(self, t, roll, pitch, yaw):
        self.epoch_timestamp = t
        # angles are already in degrees, no need to convert
        self.roll = roll
        self.pitch = pitch
        self.yaw = yaw

    def from_autosub(self, data, i):
        self.epoch_timestamp = data["eTime"][i]
        self.roll = data["Roll"][i] * 180.0 / pi
        self.pitch = data["Pitch"][i] * 180.0 / pi
        self.yaw = data["Heading"][i] * 180.0 / pi

    def from_phins(self, line):
        self.sensor_string = "phins"
        if line[0] == PhinsHeaders.HEADING:
            # phins +ve clockwise so no need to change
            self.yaw = float(line[1])

        if line[1] == PhinsHeaders.ATTITUDE:
            self.roll = -1 * float(line[2])
            # phins +ve nose up so no need to change
            self.pitch = -1 * float(line[3])
            self.apply_offset()

        if line[1] == PhinsHeaders.ATTITUDE_STD:
            self.yaw_std = float(line[2])
            self.roll_std = float(line[3])
            self.pitch_std = float(line[4])
            self.apply_std_offset()

    def from_ros(self, msg, msg_type, output_dir):
        """Parse ROS message

        Parameters
        ----------
        msg : dict
            Message dict
        """
        if msg_type == "sensor_msgs/Imu":
            q = [
                msg.orientation.x,
                msg.orientation.y,
                msg.orientation.z,
                msg.orientation.w,
            ]
            r, p, y = euler_from_quaternion(q)
            self.epoch_timestamp = (
                ros_stamp_to_epoch(msg.header.stamp) - self.tz_offset_s
            )
            self.roll = np.degrees(r)
            self.pitch = np.degrees(p)
            self.yaw = np.degrees(y)
            self.roll_std = np.degrees(np.sqrt(msg.orientation_covariance[0]))
            self.pitch_std = np.degrees(np.sqrt(msg.orientation_covariance[4]))
            self.yaw_std = np.degrees(np.sqrt(msg.orientation_covariance[8]))
        elif msg_type == "sonardyne_sprintnav_ins/HNav":
            self.roll = msg.roll
            self.pitch = msg.pitch
            self.yaw = msg.heading
            self.roll_std = msg.heading_quality
            self.pitch_std = msg.heading_quality
            self.yaw_std = msg.heading_quality
            self.epoch_timestamp = (
                ros_stamp_to_epoch(msg.header.stamp) - self.tz_offset_s
            )
        else:
            Console.quit("Orientation ROS parser for", msg_type, "not supported.")
        self.apply_offset()
        self.apply_std_offset()

    def from_json(self, json, sensor_std):
        self.epoch_timestamp = json["epoch_timestamp"]
        self.roll = json["data"][1]["roll"]
        self.pitch = json["data"][2]["pitch"]
        self.yaw = json["data"][0]["heading"]

        if sensor_std["model"] == "sensor":
            self.roll_std = json["data"][1]["roll_std"]
            self.pitch_std = json["data"][2]["pitch_std"]
            self.yaw_std = json["data"][0]["heading_std"]
        elif sensor_std["model"] == "linear":
            self.roll_std = sensor_std["offset"] + sensor_std["factor"] * self.roll
            self.pitch_std = sensor_std["offset"] + sensor_std["factor"] * self.pitch
            self.yaw_std = sensor_std["offset"] + sensor_std["factor"] * self.yaw
        else:
            Console.error("The STD model you entered for Orientation is not supported.")
            Console.quit("STD model not supported.")

    def get_csv_header(self):
        return (
            "epoch_timestamp,"
            + "roll,"
            + "pitch,"
            + "yaw,"
            + "roll_std,"
            + "pitch_std,"
            + "yaw_std\n"
        )

    def to_csv_row(self):
        return (
            str(self.epoch_timestamp)
            + ","
            + str(self.roll)
            + ","
            + str(self.pitch)
            + ","
            + str(self.yaw)
            + ","
            + str(self.roll_std)
            + ","
            + str(self.pitch_std)
            + ","
            + str(self.yaw_std)
            + "\n"
        )

    def _to_json(self):
        data = {
            "epoch_timestamp": float_or_none(self.epoch_timestamp),
            "class": "measurement",
            "sensor": self.sensor_string,
            "frame": "body",
            "category": Category.ORIENTATION,
            "data": [
                {
                    "heading": float_or_none(self.yaw),
                    "heading_std": float_or_none(self.yaw_std),
                },
                {
                    "roll": float_or_none(self.roll),
                    "roll_std": float_or_none(self.roll_std),
                },
                {
                    "pitch": float_or_none(self.pitch),
                    "pitch_std": float_or_none(self.pitch_std),
                },
            ],
        }
        return data

    def to_acfr(self):
        data = (
            "PHINS_COMPASS: "
            + str(float(self.epoch_timestamp))
            + " r: "
            + str(float(self.roll))
            + " p: "
            + str(float(self.pitch))
            + " h: "
            + str(float(self.yaw))
            + " std_r: "
            + str(float(self.roll_std))
            + " std_p: "
            + str(float(self.pitch_std))
            + " std_h: "
            + str(float(self.yaw_std))
            + "\n"
        )
        return data


class Depth(OutputFormat):
    def __init__(self, depth_std_factor=0.0001, ts=None):
        self.epoch_timestamp = None
        self.ts = ts
        self.depth_std_factor = depth_std_factor
        self.sensor_string = "unknown"
        self.category = Category.DEPTH
        self.clear()

    def clear(self):
        self.depth = None
        self.depth_std = None
        self.depth_timestamp = None

    def valid(self):
        return (
            self.depth is not None
            and self.epoch_timestamp is not None
            and self.depth_timestamp is not None
        )

    def from_ros(self, msg, msg_type, output_dir):
        if msg_type == "sensor_msgs/FluidPressure":
            # TODO: is this an expected density value?
            self.depth = msg.fluid_pressure / (1030 * 9.80665)
            self.depth_std = np.sqrt(msg.variance / (1030 * 9.80665))
        elif msg_type == "geometry_msgs/PoseWithCovarianceStamped":
            self.depth = msg.pose.pose.position.z
            self.depth_std = np.sqrt(msg.pose.covariance[14])
        elif msg_type == "sonardyne_sprintnav_ins/HNav":
            self.depth = msg.depth
            self.depth_std = msg.position_quality_cep50 * 1.2
        else:
            Console.quit("Depth ROS parser for", msg_type, "not supported.")
        self.epoch_timestamp = ros_stamp_to_epoch(msg.header.stamp) - self.tz_offset_s
        self.depth_timestamp = self.epoch_timestamp
        if self.depth_std == 0:
            self.depth_std = self.depth * self.depth_std_factor

    def from_eiva_navipac(self, line):
        self.sensor_string = "eiva_navipac"
        parts = line.split()
        date_time_obj = datetime.datetime.strptime(parts[4], "%Y:%m:%d:%H:%M:%S.%f")
        self.epoch_timestamp = date_time_obj.timestamp()
        self.depth_timestamp = self.epoch_timestamp
        if self.epoch_timestamp == 0:
            # Invalid timestamp
            self.epoch_timestamp = None
            return
        self.depth = float(parts[5])
        self.depth_std = self.depth * self.depth_std_factor

    def from_alr(self, t, d):
        self.epoch_timestamp = t
        self.depth_timestamp = self.epoch_timestamp
        self.depth = d
        self.depth_std = self.depth * self.depth_std_factor

    def from_koyo21rov(self, t, d):
        self.epoch_timestamp = t
        self.depth_timestamp = self.epoch_timestamp
        self.depth = d
        self.depth_std = self.depth * self.depth_std_factor

    def from_autosub(self, data, i):
        self.epoch_timestamp = data["eTime"][i]
        self.depth_timestamp = self.epoch_timestamp
        self.depth = data["DepCtldepth"][i]
        self.depth_std = self.depth * self.depth_std_factor

    def from_phins(self, line):
        self.sensor_string = "phins"
        self.depth = float(line[2])
        self.depth_std = self.depth * self.depth_std_factor
        time_string = str(line[3])
        hour = int(time_string[0:2])
        mins = int(time_string[2:4])

        try:
            secs = int(time_string[4:6])
            # phins sometimes returns 60s...
            if secs < 60:
                msec = int(time_string[7:10])
                self.depth_timestamp = self.ts.get(hour, mins, secs, msec)
        except Exception as exc:
            Console.warn(
                "Badly formatted packet (DEPTH TIME): "
                + time_string
                + " Exception: "
                + str(exc)
            )

    def from_json(self, json, sensor_std):
        self.epoch_timestamp = json["epoch_timestamp"]
        self.depth_timestamp = json["epoch_timestamp_depth"]
        self.depth = json["data"][0]["depth"]
        if sensor_std["model"] == "sensor":
            self.depth_std = json["data"][0]["depth_std"]
        elif sensor_std["model"] == "linear":
            self.depth_std = sensor_std["offset"] + sensor_std["factor"] * self.depth
        else:
            Console.error("The STD model you entered for Depth is not supported.")
            Console.quit("STD model not supported.")

    def get_csv_header(self):
        return "epoch_timestamp," + "depth," + "depth_std\n"

    def to_csv_row(self):
        return (
            str(self.epoch_timestamp)
            + ","
            + str(self.depth)
            + ","
            + str(self.depth_std)
            + "\n"
        )

    def _to_json(self):
        data = {
            "epoch_timestamp": float_or_none(self.epoch_timestamp),
            "epoch_timestamp_depth": float_or_none(self.depth_timestamp),
            "class": "measurement",
            "sensor": self.sensor_string,
            "frame": "inertial",
            "category": Category.DEPTH,
            "data": [
                {
                    "depth": float_or_none(self.depth),
                    "depth_std": float_or_none(self.depth_std),
                }
            ],
        }
        return data

    def to_acfr(self):
        data = "PAROSCI: " + str(self.depth_timestamp) + " " + str(self.depth) + "\n"
        return data


class Altitude(OutputFormat):
    def __init__(self, altitude_std_factor=0.01):
        self.epoch_timestamp = None
        self.altitude_std_factor = altitude_std_factor
        self.sensor_string = "unknown"
        self.category = Category.ALTITUDE
        self.clear()

    def clear(self):
        self.altitude = None
        self.altitude_std = None
        self.altitude_timestamp = None
        # interpolate depth and add altitude for every altitude measurement
        self.seafloor_depth = None
        self.sound_velocity = None
        self.sound_velocity_correction = None

    def valid(self):
        return (
            self.altitude is not None
            and self.epoch_timestamp is not None
            and self.altitude_timestamp is not None
        )

    def from_ros(self, msg, msg_type, output_dir):
        """Parse ROS topic / from DVL data in Turbot AUV"""
        if msg_type == "cola2_msgs/DVL":
            if msg.altitude < 0:
                return
            self.altitude = msg.altitude
        elif msg_type == "sensor_msgs/Range":
            if msg.range < 0:
                return
            self.altitude = msg.range
        elif msg_type == "teledyne_explorer_dvl/TeledyneExplorerDVLData":
            if msg.bi_status == "V":
                # If status is "V" is NOT valid
                return
            self.altitude = msg.bd_range
        elif msg_type == "sonardyne_sprintnav_ins/HNav":
            # SprintNav INS sometimes reports zero altitudes...
            if msg.altitude == 0:
                self.altitude = None
                return
            self.altitude = msg.altitude
        else:
            Console.quit("Altitude ROS parser for", msg_type, "not supported.")
        self.epoch_timestamp = ros_stamp_to_epoch(msg.header.stamp) - self.tz_offset_s
        self.altitude_timestamp = self.epoch_timestamp
        self.altitude_std = self.altitude * self.altitude_std_factor

    def from_ntnu_dvl(self, filename, row):
        self.sensor_string = "ntnu_dvl"
        date_obj = datetime.datetime.strptime(filename[0:8], "%Y%m%d")
        time_obj = datetime.datetime.strptime(row["time"], "%H:%M:%S.%f")
        date_time_obj = datetime.datetime.combine(date_obj, time_obj.time())
        self.epoch_timestamp = date_time_obj.timestamp()
        self.altitude_timestamp = self.epoch_timestamp
        # alt0 = float(row["dvl_alt0"])  # fore
        alt1 = float(row["dvl_alt1"])  # left
        # alt2 = float(row["dvl_alt2"])  # right
        alt3 = float(row["dvl_alt3"])  # aft
        self.altitude = (alt1 + alt3) / 2.0
        self.altitude_std = self.altitude * self.altitude_std_factor

    def from_alr(self, t, a):
        self.epoch_timestamp = t
        self.altitude_timestamp = self.epoch_timestamp
        self.altitude = a
        self.altitude_std = self.altitude * self.altitude_std_factor

    def from_koyo21rov(self, t, a):
        self.epoch_timestamp = t
        self.altitude_timestamp = self.epoch_timestamp
        self.altitude = a
        self.altitude_std = self.altitude * self.altitude_std_factor

    def from_autosub(self, data, i):
        self.epoch_timestamp = data["eTime"][i]
        self.altitude_timestamp = self.epoch_timestamp
        self.altitude = data["ADCPAvAlt"][i]
        self.altitude_std = self.altitude * self.altitude_std_factor

    def from_phins(self, line, altitude_timestamp):
        self.sensor_string = "phins"
        self.altitude_timestamp = altitude_timestamp
        self.sound_velocity = float(line[2])
        self.sound_velocity_correction = float(line[3])
        self.altitude = float(line[4])
        self.altitude_std = self.altitude * self.altitude_std_factor

    def from_json(self, json):
        self.epoch_timestamp = json["epoch_timestamp"]
        self.altitude = json["data"][0]["altitude"]
        self.altitude_std = json["data"][0]["altitude_std"]

    def get_csv_header(self):
        return "epoch_timestamp," + "altitude\n"

    def to_csv_row(self):
        return str(self.epoch_timestamp) + "," + str(self.altitude) + "\n"

    def _to_json(self):
        data = {
            "epoch_timestamp": float_or_none(self.epoch_timestamp),
            "epoch_timestamp_dvl": float_or_none(self.altitude_timestamp),
            "class": "measurement",
            "sensor": self.sensor_string,
            "frame": "body",
            "category": Category.ALTITUDE,
            "data": [
                {
                    "altitude": float_or_none(self.altitude),
                    "altitude_std": float_or_none(self.altitude_std),
                },
                {
                    "sound_velocity": float_or_none(self.sound_velocity),
                    "sound_velocity_correction": float_or_none(
                        self.sound_velocity_correction
                    ),
                },
            ],
        }
        return data

    def to_acfr(self):
        pass


class Usbl(OutputFormat):
    def __init__(
        self,
        std_factor=None,
        std_offset=None,
        latitude_reference=None,
        longitude_reference=None,
    ):
        self.epoch_timestamp = None
        self.sensor_string = "unknown"

        self.latitude = None
        self.longitude = None
        self.latitude_std = None
        self.longitude_std = None

        self.northings = None
        self.eastings = None
        self.northings_std = None
        self.eastings_std = None

        self.depth = None
        self.depth_std = None

        self.distance_to_ship = None

        self.latitude_ship = None
        self.longitude_ship = None
        self.northings_ship = None
        self.eastings_ship = None
        self.heading_ship = None

        # temporary solution for fk180731 cruise
        # self.epoch_timestamp = None timestamp
        self.northings_ship = None
        self.eastings_ship = None
        # self.northings_target = None northings
        # self.eastings_target = None eastings
        # self.depth = None depth
        self.lateral_distace = None
        self.distance = None
        self.bearing = None
        self.category = Category.USBL
        self.m_declination = None

        if std_factor is not None:
            self.std_factor = std_factor
        if std_offset is not None:
            self.std_offset = std_offset
        if latitude_reference is not None:
            self.latitude_reference = latitude_reference
        if longitude_reference is not None:
            self.longitude_reference = longitude_reference

    def clear(self):
        self.latitude = None
        self.longitude = None
        self.eastings = None
        self.northings = None
        self.epoch_timestamp = None

    def valid(self):
        return (
            self.latitude is not None
            and self.longitude is not None
            and self.eastings is not None
            and self.northings is not None
            and self.epoch_timestamp is not None
        )

    def set_magnetic_declination(self, m_declination):
        self.m_declination = m_declination

    def apply_declination(self):
        n = self.northings * np.cos(self.m_declination) - self.eastings * np.sin(
            self.m_declination
        )
        e = self.northings * np.sin(self.m_declination) + self.eastings * np.cos(
            self.m_declination
        )
        self.northings = n
        self.eastings = e
        # Convert to lat lon from the reference
        self.latitude, self.longitude = metres_to_latlon(
            self.latitude_reference,
            self.longitude_reference,
            self.eastings,
            self.northings,
        )

    def from_ros(self, msg, msg_type, output_dir):
        if msg_type == "geometry_msgs/PoseWithCovarianceStamped":
            self.northings = msg.pose.pose.position.x
            self.eastings = msg.pose.pose.position.y
            self.depth = msg.pose.pose.position.z
            self.northings_std = np.sqrt(msg.pose.covariance[0])
            self.eastings_std = np.sqrt(msg.pose.covariance[7])
            self.depth_std = np.sqrt(msg.pose.covariance[14])

            if self.eastings_std == 0:
                self.eastings_std = self.std_factor * self.depth + self.std_offset
            if self.northings_std == 0:
                self.northings_std = self.std_factor * self.depth + self.std_offset
            if self.depth_std == 0:
                self.depth_std = self.std_factor * self.depth + self.std_offset

            # Convert to lat lon from the reference
            self.latitude, self.longitude = metres_to_latlon(
                self.latitude_reference,
                self.longitude_reference,
                self.eastings,
                self.northings,
            )
            # Transform STD in meters to degrees
            self.latitude_std, self.longitude_std = metres_to_latlon(
                self.latitude_reference,
                self.longitude_reference,
                self.eastings_std,
                self.northings_std,
            )

            if msg.header.frame_id == "sparus2/modem":
                # Handle special case for UdG, message is (lat, lon, -z)
                self.latitude = msg.pose.pose.position.x
                self.longitude = msg.pose.pose.position.y
                self.depth = -msg.pose.pose.position.z
                self.fill_from_lat_lon_depth()

        elif msg_type == "sensor_msgs/NavSatFix":
            if msg.status.status == 0:
                self.latitude = msg.latitude
                self.longitude = msg.longitude
                self.depth = 0.0  # GPS measurement

                self.fill_from_lat_lon_depth()

                self.eastings_std = msg.position_covariance[0]
                self.northings_std = msg.position_covariance[4]
                self.depth_std = msg.position_covariance[8]
        elif msg_type == "evologics_ros_sync/EvologicsUsbllong":
            self.northings = msg.N
            self.eastings = msg.E
            self.depth = msg.D

            # Convert to lat lon from the reference
            self.latitude, self.longitude = metres_to_latlon(
                self.latitude_reference,
                self.longitude_reference,
                self.eastings,
                self.northings,
            )

        else:
            Console.quit("USBL ROS parser for", msg_type, "not supported.")
        self.epoch_timestamp = ros_stamp_to_epoch(msg.header.stamp) - self.tz_offset_s

    def from_eiva_navipac(self, line):
        self.sensor_string = "eiva_navipac"
        parts = line.split()
        date_time_obj = datetime.datetime.strptime(parts[3], "%Y:%m:%d:%H:%M:%S.%f")
        self.epoch_timestamp = date_time_obj.timestamp()
        if self.epoch_timestamp == 0:
            # Invalid timestamp
            self.epoch_timestamp = None
            return
        self.latitude = float(parts[7])
        self.longitude = float(parts[8])
        self.depth = -float(parts[6])
        self.fill_from_lat_lon_depth()

<<<<<<< HEAD
    def from_koyo21rov(self, t, lat, lon, d):
        self.sensor_string = "koyo21rov"
        self.epoch_timestamp = t
        self.latitude = lat
        self.longitude = lon
        self.depth = d
=======
    def from_alr(self, time, lat, lon, depth):
        self.epoch_timestamp = time
        self.latitude = lat
        self.longitude = lon
        self.depth = depth
>>>>>>> 7a5dcd16
        self.fill_from_lat_lon_depth()

    def fill_from_lat_lon_depth(self):
        # calculate in meters from reference
        lateral_distance, bearing = latlon_to_metres(
            self.latitude,
            self.longitude,
            self.latitude_reference,
            self.longitude_reference,
        )
        self.distance_to_ship = -1.0
        self.eastings = sin(bearing * pi / 180.0) * lateral_distance
        self.northings = cos(bearing * pi / 180.0) * lateral_distance
        self.eastings_std = self.std_factor * self.depth + self.std_offset
        self.northings_std = self.std_factor * self.depth + self.std_offset
        self.depth_std = self.std_factor * self.depth + self.std_offset
        # If your displacements aren't too great (less than a few kilometers)
        # and you're not right at the poles, use the quick and dirty estimate
        # that 111,111 meters (111.111 km) in the y direction is 1 degree (of
        # latitude) and 111,111 * cos(latitude) meters in the x direction is
        # 1 degree (of longitude).
        self.latitude_std = self.eastings_std / 111.111e3
        self.longitude_std = self.northings_std / (
            111.111e3 * cos(self.latitude * pi / 180.0)
        )

    def from_nmea(self, msg):
        self.epoch_timestamp = msg.timestamp
        self.latitude = msg.latitude
        self.longitude = msg.longitude
        self.depth = -msg.altitude

        # calculate in meters from reference
        lateral_distance, bearing = latlon_to_metres(
            self.latitude,
            self.longitude,
            self.latitude_reference,
            self.longitude_reference,
        )
        self.distance_to_ship = -1.0
        self.eastings = sin(bearing * pi / 180.0) * lateral_distance
        self.northings = cos(bearing * pi / 180.0) * lateral_distance
        self.eastings_std = self.std_factor * self.depth + self.std_offset
        self.northings_std = self.std_factor * self.depth + self.std_offset
        self.depth_std = self.std_factor * self.depth + self.std_offset
        # If your displacements aren't too great (less than a few kilometers)
        # and you're not right at the poles, use the quick and dirty estimate
        # that 111,111 meters (111.111 km) in the y direction is 1 degree (of
        # latitude) and 111,111 * cos(latitude) meters in the x direction is
        # 1 degree (of longitude).
        self.latitude_std = self.depth / 111.111e3
        self.longitude_std = self.latitude_std * cos(self.latitude * pi / 180.0)

    def from_json(self, json, sensor_std):
        self.epoch_timestamp = json["epoch_timestamp"]
        self.latitude = json["data_target"][0]["latitude"]
        self.longitude = json["data_target"][1]["longitude"]
        self.northings = json["data_target"][2]["northings"]
        self.eastings = json["data_target"][3]["eastings"]
        self.depth = json["data_target"][4]["depth"]
        self.depth_std = json["data_target"][4]["depth_std"]
        self.distance_to_ship = json["data_target"][5]["distance_to_ship"]

        if sensor_std["model"] == "sensor":
            self.latitude_std = json["data_target"][0]["latitude_std"]
            self.longitude_std = json["data_target"][1]["longitude_std"]
            self.northings_std = json["data_target"][2]["northings_std"]
            self.eastings_std = json["data_target"][3]["eastings_std"]
        elif sensor_std["model"] == "linear":
            self.northings_std = (
                sensor_std["offset"] + sensor_std["factor"] * self.distance_to_ship
            )
            self.eastings_std = (
                sensor_std["offset"] + sensor_std["factor"] * self.distance_to_ship
            )

            # determine range to input to uncertainty model
            distance = sqrt(self.distance_to_ship ** 2 + self.depth ** 2)
            distance_std = sensor_std["factor"] * distance + sensor_std["offset"]

            # determine uncertainty in terms of latitude and longitude
            latitude_offset, longitude_offset = metres_to_latlon(
                abs(self.latitude),
                abs(self.longitude),
                distance_std,
                distance_std,
            )
            self.latitude_std = abs(abs(self.latitude) - latitude_offset)
            self.longitude_std = abs(abs(self.longitude) - longitude_offset)
        else:
            Console.error("The STD model you entered for USBL is not supported.")
            Console.quit("STD model not supported.")
        try:
            self.latitude_ship = json["data_ship"][0]["latitude"]
            self.longitude_ship = json["data_ship"][0]["longitude"]
            self.northings_ship = json["data_ship"][1]["northings"]
            self.eastings_ship = json["data_ship"][1]["eastings"]
            self.heading_ship = json["data_ship"][2]["heading"]
        except Exception as exc:
            Console.warn("Please parse again this dataset.", exc)

    def get_csv_header(self):
        return (
            "epoch_timestamp,"
            + "latitude,"
            + "longitude,"
            + "northings,"
            + "eastings,"
            + "depth,"
            + "distance_to_ship,"
            + "latitude_std,"
            + "longitude_std,"
            + "northings_std,"
            + "eastings_std,"
            + "depth_std\n"
        )

    def to_csv_row(self):
        return (
            str(self.epoch_timestamp)
            + ","
            + str(self.latitude)
            + ","
            + str(self.longitude)
            + ","
            + str(self.northings)
            + ","
            + str(self.eastings)
            + ","
            + str(self.depth)
            + ","
            + str(self.distance_to_ship)
            + ","
            + str(self.latitude_std)
            + ","
            + str(self.longitude_std)
            + ","
            + str(self.northings_std)
            + ","
            + str(self.eastings_std)
            + ","
            + str(self.depth_std)
            + "\n"
        )

    def _to_json(self):
        data = {
            "epoch_timestamp": float_or_none(self.epoch_timestamp),
            "class": "measurement",
            "sensor": self.sensor_string,
            "frame": "inertial",
            "category": Category.USBL,
            "data_ship": [
                {
                    "latitude": float_or_none(self.latitude_ship),
                    "longitude": float_or_none(self.longitude_ship),
                },
                {
                    "northings": float_or_none(self.northings_ship),
                    "eastings": float_or_none(self.eastings_ship),
                },
                {"heading": float_or_none(self.heading_ship)},
            ],
            "data_target": [
                {
                    "latitude": float_or_none(self.latitude),
                    "latitude_std": float_or_none(self.latitude_std),
                },
                {
                    "longitude": float_or_none(self.longitude),
                    "longitude_std": float_or_none(self.longitude_std),
                },
                {
                    "northings": float_or_none(self.northings),
                    "northings_std": float_or_none(self.northings_std),
                },
                {
                    "eastings": float_or_none(self.eastings),
                    "eastings_std": float_or_none(self.eastings_std),
                },
                {
                    "depth": float_or_none(self.depth),
                    "depth_std": float_or_none(self.depth_std),
                },
                {"distance_to_ship": float_or_none(self.distance_to_ship)},
            ],
        }
        return data

    def to_acfr(self):
        distance_range = -1.0
        if self.distance_to_ship is not None:
            if self.distance_to_ship > self.depth and self.distance_to_ship > 0:
                try:
                    distance_range = sqrt(self.distance_to_ship ** 2 - self.depth ** 2)
                except ValueError:
                    print("Value error:")
                    print("Value distance_to_ship: " + str(self.distance_to_ship))
                    print("Value depth:            " + str(self.depth))
        bearing = atan2(self.eastings, self.northings) * 180 / pi
        data = (
            "SSBL_FIX: "
            + str(float(self.epoch_timestamp))
            + " ship_x: "
            + str(float_or_none(self.northings_ship))
            + " ship_y: "
            + str(float_or_none(self.eastings_ship))
            + " target_x: "
            + str(float(self.northings))
            + " target_y: "
            + str(float(self.eastings))
            + " target_z: "
            + str(float(self.depth))
            + " target_hr: "
            + str(float_or_none(distance_range))
            + " target_sr: "
            + str(float_or_none(self.distance_to_ship))
            + " target_bearing: "
            + str(float_or_none(bearing))
            + "\n"
        )
        return data


class Tide(OutputFormat):
    def __init__(self, height_std_factor=0.0001, ts=None):
        self.epoch_timestamp = None
        self.ts = ts
        self.height_std_factor = height_std_factor
        self.sensor_string = "unknown"
        self.clear()

    def clear(self):
        self.height = None
        self.height_std = None

    def valid(self):
        return self.height is not None and self.epoch_timestamp is not None

    def from_json(self, json, sensor_std):
        self.epoch_timestamp = json["epoch_timestamp"]
        #        self.tide_timestamp = json['epoch_timestamp_tide']
        self.height = json["data"][0]["tide"]

        if sensor_std["model"] == "sensor":
            self.height_std = json["data"][0]["tide_std"]
        elif sensor_std["model"] == "linear":
            self.height_std = sensor_std["offset"] + sensor_std["factor"] * self.height
        else:
            Console.error("The STD model you entered for TIDE is not supported.")
            Console.quit("STD model not supported.")

    def get_csv_header(self):
        return "epoch_timestamp," + "height," + "height_std\n"

    def to_csv_row(self):
        return (
            str(self.epoch_timestamp)
            + ","
            + str(self.height)
            + ","
            + str(self.height_std)
            + "\n"
        )

    def _to_json(self):
        data = {
            "epoch_timestamp": float_or_none(self.epoch_timestamp),
            "class": "measurement",
            "sensor": self.sensor_string,
            "frame": "inertial",
            "category": Category.TIDE,
            "data": [
                {
                    "height": float_or_none(self.height),
                    "height_std": float_or_none(self.height_std),
                }
            ],
        }
        return data


class Other:
    def __init__(self, timestamp=None):
        self.epoch_timestamp = None
        self.data = []

        self.northings = None
        self.eastings = None
        self.depth = None

        self.latitude = None
        self.longitude = None

        self.roll = None
        self.pitch = None
        self.yaw = None

        self.altitude = None
        self.covariance = None

    def from_json(self, json):
        self.epoch_timestamp = json["epoch_timestamp"]
        self.data = json["data"]

    def get_csv_header(self):
        str_to_write = (
            "timestamp,northing [m],easting [m],depth [m],"
            "roll [deg],pitch [deg],heading [deg],altitude "
            "[m],latitude [deg],longitude [deg]"
            ",data\n"
        )
        return str_to_write

    def to_csv_row(self):
        str_to_write = (
            str(self.epoch_timestamp)
            + ","
            + str(self.northings)
            + ","
            + str(self.eastings)
            + ","
            + str(self.depth)
            + ","
            + str(self.roll)
            + ","
            + str(self.pitch)
            + ","
            + str(self.yaw)
            + ","
            + str(self.altitude)
            + ","
            + str(self.latitude)
            + ","
            + str(self.longitude)
            + ","
            + str(self.data)
            + "\n"
        )
        return str_to_write


class SyncedOrientationBodyVelocity(OutputFormat):
    def __init__(self):
        self.epoch_timestamp = None
        # from orientation
        self.roll = None
        self.pitch = None
        self.yaw = None
        self.roll_std = None
        self.pitch_std = None
        self.yaw_std = None
        self.vroll = None
        self.vpitch = None
        self.vyaw = None
        self.vroll_std = None
        self.vpitch_std = None
        self.vyaw_std = None
        # interpolated
        self.x_velocity = None
        self.y_velocity = None
        self.z_velocity = None
        self.x_velocity_std = None
        self.y_velocity_std = None
        self.z_velocity_std = None
        # transformed
        self.north_velocity = None
        self.east_velocity = None
        self.down_velocity = None
        self.north_velocity_std = None
        self.east_velocity_std = None
        self.down_velocity_std = None
        # interpolated
        self.altitude = None
        # calculated
        self.northings = None
        self.eastings = None
        self.northings_std = None
        self.eastings_std = None
        self.depth = None  # from interpolation of depth, not dr
        self.depth_std = None

        self.latitude = None
        self.longitude = None
        self.covariance = None

    def __str__(self):
        msg = "SyncedOrientationBodyVelocity object:\n"
        msg += "\tTimestamp: " + str(self.epoch_timestamp) + "\n"
        msg += (
            "\tPosition: ("
            + str(self.northings)
            + ", "
            + str(self.eastings)
            + ", "
            + str(self.depth)
            + ")\n"
        )
        msg += (
            "\tPos. std: ("
            + str(self.northings_std)
            + ", "
            + str(self.eastings_std)
            + ", "
            + str(self.depth_std)
            + ")\n"
        )
        msg += (
            "\tOrientation: ("
            + str(self.roll)
            + ", "
            + str(self.pitch)
            + ", "
            + str(self.yaw)
            + ")\n"
        )
        msg += (
            "\tOrient. std: ("
            + str(self.roll_std)
            + ", "
            + str(self.pitch_std)
            + ", "
            + str(self.yaw_std)
            + ")\n"
        )
        msg += (
            "\tSpeeds: ("
            + str(self.x_velocity)
            + ", "
            + str(self.y_velocity)
            + ", "
            + str(self.z_velocity)
            + ")\n"
        )
        msg += (
            "\tS. std: ("
            + str(self.x_velocity_std)
            + ", "
            + str(self.y_velocity_std)
            + ", "
            + str(self.z_velocity_std)
            + ")"
        )
        return msg

    def __lt__(self, o):
        return self.epoch_timestamp < o.epoch_timestamp

    def northing_std_from_cov(self) -> float:
        return sqrt(max(0, self.covariance[0, 0]))

    def easting_std_from_cov(self) -> float:
        return sqrt(max(0, self.covariance[1, 1]))

    def depth_std_from_cov(self) -> float:
        return sqrt(max(0, self.covariance[2, 2]))

    def roll_std_from_cov_deg(self) -> float:
        return 180 / pi * sqrt(max(0, self.covariance[3, 3]))

    def pitch_std_from_cov_deg(self) -> float:
        return 180 / pi * sqrt(max(0, self.covariance[4, 4]))

    def yaw_std_from_cov_deg(self) -> float:
        return 180 / pi * sqrt(max(0, self.covariance[5, 5]))

    def from_df(self, df_row):
        self.epoch_timestamp = df_row["timestamp"]
        self.northings = df_row["northing [m]"]
        self.eastings = df_row["easting [m]"]
        self.depth = df_row["depth [m]"]
        self.roll = df_row["roll [deg]"]
        self.pitch = df_row["pitch [deg]"]
        self.yaw = df_row["heading [deg]"]
        self.altitude = df_row["altitude [m]"]
        self.latitude = df_row["latitude [deg]"]
        self.longitude = df_row["longitude [deg]"]
        self.northings_std = df_row["vehicle_std_x [m]"]
        self.eastings_std = df_row["vehicle_std_y [m]"]
        self.depth_std = df_row["vehicle_std_z [m]"]
        self.roll_std = df_row["vehicle_std_roll [deg]"]
        self.pitch_std = df_row["vehicle_std_pitch [deg]"]
        self.yaw_std = df_row["vehicle_std_yaw [deg]"]
        self.x_velocity_std = df_row["vehicle_std_vx [m/s]"]
        self.y_velocity_std = df_row["vehicle_std_vy [m/s]"]
        self.z_velocity_std = df_row["vehicle_std_vz [m/s]"]
        self.vroll_std = df_row["vehicle_std_vroll [deg/s]"]
        self.vpitch_std = df_row["vehicle_std_vpitch [deg/s]"]
        self.vyaw_std = df_row["vehicle_std_vyaw [deg/s]"]

    def get_csv_header(self):
        str_to_write = (
            "timestamp,northing [m],easting [m],depth [m],"
            "roll [deg],pitch [deg],heading [deg],altitude "
            "[m],latitude [deg],longitude [deg]"
            ",vehicle_std_x [m],vehicle_std_y [m],vehicle_std_z [m],"
            "vehicle_std_roll [deg],vehicle_std_pitch [deg],"
            "vehicle_std_yaw [deg],vehicle_std_vx [m/s],vehicle_std_vy [m/s],"
            "vehicle_std_vz [m/s],vehicle_std_vroll [deg/s],"
            "vehicle_std_vpitch [deg/s],vehicle_std_vyaw [deg/s]\n"
        )
        return str_to_write

    def get_sidescan_header(self):
        str_to_write = "#Mission Date Time NorthDeg EastDeg HeadingDeg \
            RollDeg PitchDeg Altitude Depth Speed\n"
        return str_to_write

    def to_sidescan_row(self):
        datetime_str = time.strftime(
            "%Y%m%d %H%M%S",
            time.gmtime(self.epoch_timestamp),
        )
        lat = self.latitude if self.latitude is not None else 0.0
        lon = self.longitude if self.latitude is not None else 0.0
        str_to_write = (
            "M150 "
            + datetime_str
            + " "
            + "{:.6f}".format(lat)
            + " "
            + "{:.6f}".format(lon)
            + " "
            + "{:.3f}".format(self.yaw)
            + " "
            + "{:.3f}".format(self.roll)
            + " "
            + "{:.3f}".format(self.pitch)
            + " "
            + "{:.3f}".format(self.altitude)
            + " "
            + "{:.3f}".format(self.depth)
            + " "
            + "{:.3f}".format(self.x_velocity)
            + "\n"
        )
        return str_to_write

    def to_csv_row(self):
        str_to_write = (
            str(self.epoch_timestamp)
            + ","
            + str(self.northings)
            + ","
            + str(self.eastings)
            + ","
            + str(self.depth)
            + ","
            + str(self.roll)
            + ","
            + str(self.pitch)
            + ","
            + str(self.yaw)
            + ","
            + str(self.altitude)
            + ","
            + str(self.latitude)
            + ","
            + str(self.longitude)
            + ","
            + str(self.northings_std)
            + ","
            + str(self.eastings_std)
            + ","
            + str(self.depth_std)
            + ","
            + str(self.roll_std)
            + ","
            + str(self.pitch_std)
            + ","
            + str(self.yaw_std)
            + ","
            + str(self.x_velocity_std)
            + ","
            + str(self.y_velocity_std)
            + ","
            + str(self.z_velocity_std)
            + ","
            + str(self.vroll_std)
            + ","
            + str(self.vpitch_std)
            + ","
            + str(self.vyaw_std)
            + "\n"
        )
        return str_to_write


class Camera(SyncedOrientationBodyVelocity):
    def __init__(self):
        super().__init__()
        self.filename = ""
        self.information = None
        self.updated = False

    def clear(self):
        self.filename = ""
        self.epoch_timestamp = None

    def valid(self):
        return self.filename != "" and self.epoch_timestamp is not None

    def fromSyncedBodyVelocity(
        self, other, origin_offsets, sensor_offsets, latlon_reference
    ):
        [x_offset, y_offset, z_offset] = body_to_inertial(
            other.roll,
            other.pitch,
            other.yaw,
            origin_offsets[0] - sensor_offsets[0],
            origin_offsets[1] - sensor_offsets[1],
            origin_offsets[2] - sensor_offsets[2],
        )
        self.sensor_string = "unknown"

        self.epoch_timestamp = other.epoch_timestamp
        self.roll = other.roll
        self.pitch = other.pitch
        self.yaw = other.yaw
        self.roll_std = other.roll_std
        self.pitch_std = other.pitch_std
        self.yaw_std = other.yaw_std
        self.vroll = other.vroll
        self.vpitch = other.vpitch
        self.vyaw = other.vyaw
        self.vroll_std = other.vroll_std
        self.vpitch_std = other.vpitch_std
        self.vyaw_std = other.vyaw_std
        self.x_velocity = other.x_velocity
        self.y_velocity = other.y_velocity
        self.z_velocity = other.z_velocity
        self.x_velocity_std = other.x_velocity_std
        self.y_velocity_std = other.y_velocity_std
        self.z_velocity_std = other.z_velocity_std
        self.north_velocity = other.north_velocity
        self.east_velocity = other.east_velocity
        self.down_velocity = other.down_velocity
        self.north_velocity_std = other.north_velocity_std
        self.east_velocity_std = other.east_velocity_std
        self.down_velocity_std = other.down_velocity_std
        self.altitude = other.altitude + z_offset
        self.northings = other.northings - x_offset
        self.eastings = other.eastings - y_offset
        self.northings_std = other.northings_std
        self.eastings_std = other.eastings_std
        self.depth = other.depth - z_offset
        self.depth_std = other.depth_std
        self.covariance = other.covariance

        latitude_reference, longitude_reference = latlon_reference

        [self.latitude, self.longitude] = metres_to_latlon(
            latitude_reference,
            longitude_reference,
            other.eastings,
            other.northings,
        )

        self.updated = True

    def get_info(self):
        try:
            self.information = np.linalg.inv(self.covariance)
        except np.linalg.LinAlgError as err:
            Console.error(
                "Failed to invert covariance matrix: " + " Error: " + str(err)
            )

    def from_json(self, json, cam_name):
        if cam_name in json:
            self.epoch_timestamp = json[cam_name][0]["epoch_timestamp"]
            self.filename = json[cam_name][0]["filename"]
        elif "filename" in json:
            self.epoch_timestamp = json["epoch_timestamp"]
            self.filename = json["filename"]

    def to_acfr(self):
        data = (
            "VIS: "
            + str(self.epoch_timestamp)
            + " ["
            + str(self.epoch_timestamp)
            + "] "
            + str(self.filename)
            + " exp: 0\n"
        )
        return data

    def get_csv_header(self):
        return (
            "relative_path,northing [m],easting [m],depth [m],"
            "roll [deg],pitch [deg],heading [deg],altitude "
            "[m],timestamp [s],latitude [deg],longitude [deg]"
            ",x_velocity [m/s],y_velocity [m/s],z_velocity [m/s]"
            ",vehicle_std_x [m],vehicle_std_y [m],vehicle_std_z [m],"
            "vehicle_std_roll [deg],vehicle_std_pitch [deg],"
            "vehicle_std_yaw [deg],vehicle_std_vx [m/s],vehicle_std_vy [m/s],"
            "vehicle_std_vz [m/s],vehicle_std_vroll [deg/s],"
            "vehicle_std_vpitch [deg/s],vehicle_std_vyaw [deg/s]\n"
        )

    def get_csv_header_cov(self):
        str_to_write_cov = "relative_path"
        cov = ["x", "y", "z", "roll", "pitch", "yaw"]
        for a in cov:
            for b in cov:
                str_to_write_cov += ", cov_" + a + "_" + b
        str_to_write_cov += "\n"
        return str_to_write_cov

    def from_df(self, df_row):
        self.filename = df_row["relative_path"]
        self.northings = df_row["northing [m]"]
        self.eastings = df_row["easting [m]"]
        self.depth = df_row["depth [m]"]
        self.roll = df_row["roll [deg]"]
        self.pitch = df_row["pitch [deg]"]
        self.yaw = df_row["heading [deg]"]
        self.altitude = df_row["altitude [m]"]
        self.epoch_timestamp = df_row["timestamp [s]"]
        self.latitude = df_row["latitude [deg]"]
        self.longitude = df_row["longitude [deg]"]
        self.x_velocity = df_row["x_velocity [m/s]"]
        self.y_velocity = df_row["y_velocity [m/s]"]
        self.z_velocity = df_row["z_velocity [m/s]"]
        self.northings_std = df_row["vehicle_std_x [m]"]
        self.eastings_std = df_row["vehicle_std_y [m]"]
        self.depth_std = df_row["vehicle_std_z [m]"]
        self.roll_std = df_row["vehicle_std_roll [deg]"]
        self.pitch_std = df_row["vehicle_std_pitch [deg]"]
        self.yaw_std = df_row["vehicle_std_yaw [deg]"]
        self.x_velocity_std = df_row["vehicle_std_vx [m/s]"]
        self.y_velocity_std = df_row["vehicle_std_vy [m/s]"]
        self.z_velocity_std = df_row["vehicle_std_vz [m/s]"]
        self.vroll_std = df_row["vehicle_std_vroll [deg/s]"]
        self.vpitch_std = df_row["vehicle_std_vpitch [deg/s]"]
        self.vyaw_std = df_row["vehicle_std_vyaw [deg/s]"]

    def to_csv_row(self):
        str_to_write = (
            str(self.filename)
            + ","
            + str(self.northings)
            + ","
            + str(self.eastings)
            + ","
            + str(self.depth)
            + ","
            + str(self.roll)
            + ","
            + str(self.pitch)
            + ","
            + str(self.yaw)
            + ","
            + str(self.altitude)
            + ","
            + str(self.epoch_timestamp)
            + ","
            + str(self.latitude)
            + ","
            + str(self.longitude)
            + ","
            + str(self.x_velocity)
            + ","
            + str(self.y_velocity)
            + ","
            + str(self.z_velocity)
            + ","
            + str(self.northings_std)
            + ","
            + str(self.eastings_std)
            + ","
            + str(self.depth_std)
            + ","
            + str(self.roll_std)
            + ","
            + str(self.pitch_std)
            + ","
            + str(self.yaw_std)
            + ","
            + str(self.x_velocity_std)
            + ","
            + str(self.y_velocity_std)
            + ","
            + str(self.z_velocity_std)
            + ","
            + str(self.vroll_std)
            + ","
            + str(self.vpitch_std)
            + ","
            + str(self.vyaw_std)
            + "\n"
        )
        return str_to_write

    def to_csv_cov_row(self):
        if self.covariance is not None:
            str_to_write_cov = str(self.filename)
            for k1 in range(6):
                for k2 in range(6):
                    c = self.covariance[k1, k2]
                    str_to_write_cov += "," + str(c)
            str_to_write_cov += "\n"
            return str_to_write_cov
        else:
            return ""

    def _to_json(self):
        data = {
            "epoch_timestamp": float(self.epoch_timestamp),
            "class": "measurement",
            "sensor": self.sensor_string,
            "frame": "body",
            "category": "image",
            "camera1": [
                {
                    "epoch_timestamp": float(self.epoch_timestamp),
                    "filename": self.filename,
                }
            ],
        }
        return data

    def from_ros(self, msg, msg_type, output_dir):
        """Parse ROS image topic"""

        # Check image message type
        """
        bridge = CvBridge()
        cv_img = None
        if msg_type == "sensor_msgs/CompressedImage":
            cv_img = bridge.compressed_imgmsg_to_cv2(
                msg, desired_encoding="passthrough"
            )
        elif msg_type == "sensor_msgs/Image":
            cv_img = bridge.imgmsg_to_cv2(msg, desired_encoding="passthrough")
        else:
            Console.quit("auv_nav does not support ROS image topic type", msg_type)
        """
        self.epoch_timestamp = ros_stamp_to_epoch(msg.header.stamp) - self.tz_offset_s
        stamp = str(self.epoch_timestamp)
        output_dir = Path(output_dir) / ("image/raw/" + self.sensor_string)
        if not output_dir.exists():
            output_dir.mkdir(parents=True)
        self.filename = str(output_dir / (stamp + ".png"))

        # cv2.imwrite(self.filename, cv_img)


class StereoCamera:
    def __init__(self):
        self.left = Camera()
        self.right = Camera()
        self.sensor_string = "unknown"

    def _to_json(self):
        data = {
            "epoch_timestamp": float(self.left.epoch_timestamp),
            "class": "measurement",
            "sensor": self.sensor_string,
            "frame": "body",
            "category": "image",
            "camera1": [
                {
                    "epoch_timestamp": float(self.left.epoch_timestamp),
                    "filename": self.left.filename,
                }
            ],
            "camera2": [
                {
                    "epoch_timestamp": float(self.right.epoch_timestamp),
                    "filename": self.right.filename,
                }
            ],
        }
        return data<|MERGE_RESOLUTION|>--- conflicted
+++ resolved
@@ -1239,20 +1239,19 @@
         self.depth = -float(parts[6])
         self.fill_from_lat_lon_depth()
 
-<<<<<<< HEAD
     def from_koyo21rov(self, t, lat, lon, d):
         self.sensor_string = "koyo21rov"
         self.epoch_timestamp = t
         self.latitude = lat
         self.longitude = lon
         self.depth = d
-=======
+        self.fill_from_lat_lon_depth()
+
     def from_alr(self, time, lat, lon, depth):
         self.epoch_timestamp = time
         self.latitude = lat
         self.longitude = lon
         self.depth = depth
->>>>>>> 7a5dcd16
         self.fill_from_lat_lon_depth()
 
     def fill_from_lat_lon_depth(self):
