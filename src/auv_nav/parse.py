--- conflicted
+++ resolved
@@ -333,12 +333,12 @@
                     [mission, vehicle, "usbl", ftype, outpath],
                 )
             )
-<<<<<<< HEAD
         elif mission.usbl.format == "koyo21rov":
             pool_list.append(
                 pool.apply_async(
                     parse_koyo21rov, [mission, vehicle, "usbl", ftype, outpath]
-=======
+                )
+            )
         elif mission.usbl.format == "alr":
             pool_list.append(
                 pool.apply_async(
@@ -351,7 +351,6 @@
                 pool.apply_async(
                     parse_alr,
                     [mission, vehicle, "usbl", ftype, outpath, True],
->>>>>>> 7a5dcd16
                 )
             )
         else:
